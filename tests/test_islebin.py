"""Tests for the pe module that:
1. Parses relevant data from the PE header and other structures.
2. Provides an interface to read from the DLL or EXE using a virtual address.
These are some basic smoke tests."""

from typing import Tuple
import pytest
from reccmp.isledecomp.formats import PEImage
from reccmp.isledecomp.formats.exceptions import (
    SectionNotFoundError,
    InvalidVirtualAddressError,
    InvalidVirtualReadError,
)
from reccmp.isledecomp.formats.pe import UninitializedDataReadError


def test_basic(binfile: PEImage):
    assert binfile.entry == 0x1008C860
    assert len(binfile.sections) == 6

    with pytest.raises(SectionNotFoundError):
        binfile.get_section_by_name(".hello")


SECTION_INFO = (
    (".text", 0x10001000, 0xD2A66, 0xD2C00),
    (".rdata", 0x100D4000, 0x1B5B6, 0x1B600),
    (".data", 0x100F0000, 0x1A734, 0x12C00),
    (".idata", 0x1010B000, 0x1006, 0x1200),
    (".rsrc", 0x1010D000, 0x21D8, 0x2200),
    (".reloc", 0x10110000, 0x10C58, 0x10E00),
)


@pytest.mark.parametrize("name, v_addr, v_size, raw_size", SECTION_INFO)
def test_sections(name: str, v_addr: int, v_size: int, raw_size: int, binfile: PEImage):
    section = binfile.get_section_by_name(name)
    assert section.virtual_address == v_addr
    assert section.virtual_size == v_size
    assert section.size_of_raw_data == raw_size


DOUBLE_PI_BYTES = b"\x18\x2d\x44\x54\xfb\x21\x09\x40"

# Now that's a lot of pi
PI_ADDRESSES = (
    0x100D4000,
    0x100D4700,
    0x100D7180,
    0x100DB8F0,
    0x100DC030,
)


@pytest.mark.parametrize("addr", PI_ADDRESSES)
def test_read_pi(addr: int, binfile: PEImage):
    assert binfile.read(addr, 8) == DOUBLE_PI_BYTES


def test_unusual_reads(binfile: PEImage):
    """Reads that return an error or some specific value based on context"""
    # Reading an address earlier than the imagebase
    with pytest.raises(InvalidVirtualAddressError):
        binfile.read(0, 1)

    # Really big address
    with pytest.raises(InvalidVirtualAddressError):
        binfile.read(0xFFFFFFFF, 1)

<<<<<<< HEAD
    # Uninitialized part of .data
    assert binfile.read(0x1010A600, 4) is None
    with pytest.raises(UninitializedDataReadError):
        binfile.read_initialized(0x1010A600, 4)
=======
    # Initialized bytes for .data end at 0x10102c00. Read from the uninitialized section.
    # Older versions of reccmp would return None for uninitialized data.
    # We now return zeroes to emulate the behavior of the real program.
    assert binfile.read(0x1010A600, 4) == b"\x00\x00\x00\x00"
>>>>>>> 573b819c

    # Read the last 16 initialized bytes of .data
    assert len(binfile.read(0x10102BF0, 16)) == 16

    # Keep reading into the uninitialized section without an exception.
    assert len(binfile.read(0x10102BF0, 32)) == 32

    # Read 8 initialized and 8 uninitialized bytes. Should pad with zeroes.
    assert binfile.read(0x10102BF8, 16) == (b"\x00" * 16)

    # Unlike .data, physical size for .text is larger than virtual size.
    # This means the padding bytes are stored in the file.
    # Read the unused but initialized bytes.
    assert binfile.read(0x100D3A70, 4) == b"\x00\x00\x00\x00"

<<<<<<< HEAD
    # Zero length
    assert binfile.read(0x100D4000, 0) == b""
=======
    # .text ends at 0x100d3c00. Even though .rdata does not begin until 0x100d4000,
    # we still should not read past the end of virtual data.
    with pytest.raises(InvalidVirtualReadError):
        binfile.read(0x100D3BFF, 10)

    # Read past the final virtual address in .reloc
    with pytest.raises(InvalidVirtualReadError):
        binfile.read(0x10120DF0, 32)

    # Reading zero bytes is okay
    assert binfile.read(0x100DB588, 0) == b""

    # Cannot read with negative size
    with pytest.raises(InvalidVirtualReadError):
        binfile.read(0x100DB588, -1)

    # There are fewer than 1000 bytes in .reloc at the location of this string.
    # Chunk size is chosen arbitrarily for string reads. The reason is that we need
    # to read until we hit a zero byte, so we don't use the memoryview directly.
    # This should not fail.
    assert binfile.read_string(0x1010BFFC, 1000) == b"d3drm.dll"
>>>>>>> 573b819c


STRING_ADDRESSES = (
    (0x100DB588, b"November"),
    (0x100F0130, b"Helicopter"),
    (0x100F0144, b"HelicopterState"),
    (0x100F0BE4, b"valerie"),
    (0x100F4080, b"TARGET"),
)


@pytest.mark.parametrize("addr, string", STRING_ADDRESSES)
def test_strings(addr: int, string: bytes, binfile: PEImage):
    """Test string read utility function and the string search feature"""
    assert binfile.read_string(addr) == string
    assert binfile.find_string(string) == addr


def test_relocation(binfile: PEImage):
    # n.b. This is not the number of *relocations* read from .reloc.
    # It is the set of unique addresses in the binary that get relocated.
    assert len(binfile.get_relocated_addresses()) == 14066

    # Score::Score is referenced only by CALL instructions. No need to relocate.
    assert binfile.is_relocated_addr(0x10001000) is False

    # MxEntity::SetEntityId is in the vtable and must be relocated.
    assert binfile.is_relocated_addr(0x10001070) is True


# Not sanitizing dll name case. Do we care?
IMPORT_REFS = (
    ("KERNEL32.dll", "CreateMutexA", 0x1010B3D0),
    ("WINMM.dll", "midiOutPrepareHeader", 0x1010B550),
)


@pytest.mark.parametrize("import_ref", IMPORT_REFS)
def test_imports(import_ref: Tuple[str, str, int], binfile: PEImage):
    assert import_ref in binfile.imports


# Location of the JMP instruction and the import address.
THUNKS = (
    (0x100D3728, 0x1010B32C),  # DirectDrawCreate
    (0x10098F9E, 0x1010B3D4),  # RtlUnwind
)


@pytest.mark.parametrize("thunk_ref", THUNKS)
def test_thunks(thunk_ref: Tuple[int, int], binfile: PEImage):
    assert thunk_ref in binfile.thunks


def test_exports(binfile: PEImage):
    assert len(binfile.exports) == 130
    assert (0x1003BFB0, b"??0LegoBackgroundColor@@QAE@PBD0@Z") in binfile.exports
    assert (0x10091EE0, b"_DllMain@12") in binfile.exports<|MERGE_RESOLUTION|>--- conflicted
+++ resolved
@@ -67,17 +67,10 @@
     with pytest.raises(InvalidVirtualAddressError):
         binfile.read(0xFFFFFFFF, 1)
 
-<<<<<<< HEAD
-    # Uninitialized part of .data
-    assert binfile.read(0x1010A600, 4) is None
-    with pytest.raises(UninitializedDataReadError):
-        binfile.read_initialized(0x1010A600, 4)
-=======
     # Initialized bytes for .data end at 0x10102c00. Read from the uninitialized section.
     # Older versions of reccmp would return None for uninitialized data.
     # We now return zeroes to emulate the behavior of the real program.
     assert binfile.read(0x1010A600, 4) == b"\x00\x00\x00\x00"
->>>>>>> 573b819c
 
     # Read the last 16 initialized bytes of .data
     assert len(binfile.read(0x10102BF0, 16)) == 16
@@ -93,10 +86,6 @@
     # Read the unused but initialized bytes.
     assert binfile.read(0x100D3A70, 4) == b"\x00\x00\x00\x00"
 
-<<<<<<< HEAD
-    # Zero length
-    assert binfile.read(0x100D4000, 0) == b""
-=======
     # .text ends at 0x100d3c00. Even though .rdata does not begin until 0x100d4000,
     # we still should not read past the end of virtual data.
     with pytest.raises(InvalidVirtualReadError):
@@ -118,7 +107,6 @@
     # to read until we hit a zero byte, so we don't use the memoryview directly.
     # This should not fail.
     assert binfile.read_string(0x1010BFFC, 1000) == b"d3drm.dll"
->>>>>>> 573b819c
 
 
 STRING_ADDRESSES = (
