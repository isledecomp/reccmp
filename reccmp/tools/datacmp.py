--- conflicted
+++ resolved
@@ -201,33 +201,6 @@
         orig_raw = origfile.read(var.orig_addr, data_size)
         recomp_raw = recompfile.read(var.recomp_addr, data_size)
 
-<<<<<<< HEAD
-        # The IMAGE_SECTION_HEADER defines the SizeOfRawData and VirtualSize for the section.
-        # If VirtualSize > SizeOfRawData, the section is comprised of the initialized data
-        # corresponding to bytes in the file, and the rest is padded with zeroes when
-        # Windows loads the image.
-        # The linker might place variables initialized to zero on the threshold between
-        # physical data and the virtual (uninitialized) data.
-        # If this happens (i.e. we get an incomplete read) we just do the same padding
-        # to prepare for the comparison.
-        if orig_raw is not None and len(orig_raw) < data_size:
-            orig_raw = orig_raw.ljust(data_size, b"\x00")
-
-        if recomp_raw is not None and len(recomp_raw) < data_size:
-            recomp_raw = recomp_raw.ljust(data_size, b"\x00")
-
-        # If one or both variables are entirely uninitialized
-        if orig_raw is None or recomp_raw is None:
-            # If both variables are uninitialized, we consider them equal.
-            match = orig_raw is None and recomp_raw is None
-
-            # We can match a variable initialized to all zeroes with
-            # an uninitialized variable, but this may or may not actually
-            # be correct, so we flag it for the user.
-            uninit_force_match = not match and (
-                (recomp_raw is not None and all(b == 0 for b in recomp_raw))
-                or (orig_raw is not None and all(b == 0 for b in orig_raw))
-=======
         orig_is_null = all(b == 0 for b in orig_raw)
         recomp_is_null = all(b == 0 for b in recomp_raw)
 
@@ -239,7 +212,6 @@
             orig_in_bss = origfile.addr_is_uninitialized(var.orig_addr + data_size - 1)
             recomp_in_bss = recompfile.addr_is_uninitialized(
                 var.recomp_addr + data_size - 1
->>>>>>> 573b819c
             )
 
             if orig_in_bss or recomp_in_bss:
