--- conflicted
+++ resolved
@@ -245,14 +245,12 @@
         else:
             ghidra = GhidraConfig()
 
-<<<<<<< HEAD
         csv_files = target.csv_files or []
-=======
+
         if target.report_config is not None:
             report = target.report_config
         else:
             report = ReportConfig()
->>>>>>> 00be9fbd
 
         return RecCmpTarget(
             target_id=target.target_id,
@@ -263,11 +261,8 @@
             recompiled_pdb=target.recompiled_pdb,
             source_root=target.source_root,
             ghidra_config=ghidra,
-<<<<<<< HEAD
             csv_files=csv_files,
-=======
             report_config=report,
->>>>>>> 00be9fbd
         )
 
     def find_build_config(self, search_path: Path) -> BuildFile | None:
@@ -370,11 +365,8 @@
                 sha256=target.hash.sha256,
                 source_root=source_root,
                 ghidra_config=ghidra,
-<<<<<<< HEAD
                 csv_files=csv_files,
-=======
                 report_config=report,
->>>>>>> 00be9fbd
             )
 
         # Apply reccmp-user.yml
