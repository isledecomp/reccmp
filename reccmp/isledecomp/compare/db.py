--- conflicted
+++ resolved
@@ -489,42 +489,4 @@
             (addr, EntityType.LINE),
         ).fetchone()
 
-<<<<<<< HEAD
-        return result[0] if result is not None else None
-=======
-        return result[0] if result is not None else None
-
-    def match_string(self, addr: int, value: str) -> bool:
-        did_match = self._match_on(EntityType.STRING, addr, value)
-        if not did_match:
-            already_present = self.get_by_orig(addr, exact=True)
-            escaped = repr(value)
-
-            if already_present is None:
-                logger.error(
-                    "Failed to find string annotated with 0x%x: %s", addr, escaped
-                )
-            elif (
-                already_present.entity_type == EntityType.STRING
-                and already_present.name == value
-            ):
-                logger.debug(
-                    "String annotated with 0x%x is annotated multiple times: %s",
-                    addr,
-                    escaped,
-                )
-            else:
-                logger.error(
-                    "Multiple annotations of 0x%x disagree: %s (STRING) vs. %s (%s)",
-                    addr,
-                    escaped,
-                    repr(already_present.name),
-                    (
-                        repr(EntityType(already_present.entity_type))
-                        if already_present.entity_type is not None
-                        else "<None>"
-                    ),
-                )
-
-        return did_match
->>>>>>> 705240bf
+        return result[0] if result is not None else None