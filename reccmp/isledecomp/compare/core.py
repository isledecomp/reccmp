--- conflicted
+++ resolved
@@ -24,12 +24,7 @@
     match_strings,
     match_ref,
 )
-<<<<<<< HEAD
-from .csv import ReccmpCsvParserError, ReccmpCsvFatalParserError, csv_parse
-from .db import EntityDb, ReccmpEntity, ReccmpMatch, entity_name_from_string
-=======
 from .db import EntityDb, ReccmpEntity, ReccmpMatch
->>>>>>> 8fc09ef1
 from .diff import DiffReport, combined_diff
 from .lines import LinesDb
 from .analyze import (
@@ -62,9 +57,6 @@
 
 class Compare:
     # pylint: disable=too-many-instance-attributes
-<<<<<<< HEAD
-    # pylint: disable=too-many-arguments
-=======
     _db: EntityDb
     _debug: bool
     _lines_db: LinesDb
@@ -77,19 +69,13 @@
     types: CvdumpTypesParser
     function_comparator: FunctionComparator
 
->>>>>>> 8fc09ef1
     def __init__(
         self,
         orig_bin: PEImage,
         recomp_bin: PEImage,
         pdb_file: CvdumpAnalysis,
         code_dir: Path | str,
-<<<<<<< HEAD
-        target_id: str | None = None,
-        data_sources: list[Path] | None = None,
-=======
         target_id: str,
->>>>>>> 8fc09ef1
     ):
         self.orig_bin = orig_bin
         self.recomp_bin = recomp_bin
@@ -106,42 +92,7 @@
         # For now, just redirect match alerts to the logger.
         self.report = create_logging_wrapper(logger)
 
-<<<<<<< HEAD
-        if isinstance(data_sources, list):
-            for ds_file in data_sources:
-                if ds_file.suffix.lower() == ".csv":
-                    self._load_csv(ds_file)
-                else:
-                    logger.error(
-                        "Skipped data source file '%s'. If this is csv, please add the extension.",
-                        ds_file,
-                    )
-
-        # Match using PDB and annotation data
-        match_symbols(self._db, report, truncate=True)
-        match_functions(self._db, report, truncate=True)
-        match_vtables(self._db, report)
-        match_static_variables(self._db, report)
-        match_variables(self._db, report)
-        match_lines(self._db, self._lines_db, report)
-
-        self._match_array_elements()
-        # Detect floats first to eliminate potential overlap with string data
-        self._find_float_const()
-        self._find_strings()
-        self._match_imports()
-        self._match_exports()
-        self._create_thunks()
-        self._check_vtables()
-        match_ref(self._db, report)
-        self._unique_names_for_overloaded_functions()
-        self._name_thunks()
-        self._match_vtordisp()
-
-        match_strings(self._db, report)
-=======
         self.types = CvdumpTypesParser()
->>>>>>> 8fc09ef1
 
         self.function_comparator = FunctionComparator(
             self._db, self._lines_db, self.orig_bin, self.recomp_bin, self.report
@@ -229,668 +180,6 @@
         self._debug = debug
         self.function_comparator.debug = debug
 
-<<<<<<< HEAD
-    def _load_cvdump(self):
-        logger.info("Parsing %s ...", self.pdb_file)
-        self.cv = (
-            Cvdump(self.pdb_file)
-            .lines()
-            .globals()
-            .publics()
-            .symbols()
-            .section_contributions()
-            .types()
-            .run()
-        )
-        self.cvdump_analysis = CvdumpAnalysis(self.cv)
-
-        # Build the list of entries to insert to the DB.
-        # In the rare case we have duplicate symbols for an address, ignore them.
-        seen_addrs = set()
-
-        with self._db.batch() as batch:
-            for sym in self.cvdump_analysis.nodes:
-                # Skip nodes where we have almost no information.
-                # These probably came from SECTION CONTRIBUTIONS.
-                if sym.name() is None and sym.node_type is None:
-                    continue
-
-                # The PDB might contain sections that do not line up with the
-                # actual binary. The symbol "__except_list" is one example.
-                # In these cases, just skip this symbol and move on because
-                # we can't do much with it.
-                if not self.recomp_bin.is_valid_section(sym.section):
-                    continue
-
-                addr = self.recomp_bin.get_abs_addr(sym.section, sym.offset)
-                sym.addr = addr
-
-                if addr in seen_addrs:
-                    continue
-
-                seen_addrs.add(addr)
-
-                # If this symbol is the final one in its section, we were not able to
-                # estimate its size because we didn't have the total size of that section.
-                # We can get this estimate now and assume that the final symbol occupies
-                # the remainder of the section.
-                if sym.estimated_size is None:
-                    sym.estimated_size = (
-                        self.recomp_bin.get_section_extent_by_index(sym.section)
-                        - sym.offset
-                    )
-
-                if sym.node_type == EntityType.STRING:
-                    assert sym.decorated_name is not None
-                    string_info = demangle_string_const(sym.decorated_name)
-                    if string_info is None:
-                        logger.debug(
-                            "Could not demangle string symbol: %s", sym.decorated_name
-                        )
-                        continue
-
-                    try:
-                        # Use the section contribution size if we have it. It is more accurate
-                        # than the number embedded in the string symbol:
-                        #
-                        #     e.g. ??_C@_0BA@EFDM@MxObjectFactory?$AA@
-                        #     reported length: 16 (includes null terminator)
-                        #     c.f. ??_C@_03DPKJ@enz?$AA@
-                        #     reported length: 3 (does NOT include terminator)
-                        #
-                        # Using a known length enables us to read strings that include null bytes.
-                        # string_size is the total memory footprint, including null-terminator.
-                        if string_info.is_utf16:
-                            if sym.section_contribution is not None:
-                                string_size = sym.section_contribution
-                                # Remove 2-byte null-terminator before decoding
-                                raw = self.recomp_bin.read(addr, string_size)[:-2]
-                            else:
-                                raw = self.recomp_bin.read_widechar(addr)
-                                string_size = len(raw) + 2
-
-                            decoded_string = raw.decode("utf-16-le")
-                        else:
-                            if sym.section_contribution is not None:
-                                string_size = sym.section_contribution
-                                # Remove 1-byte null-terminator before decoding
-                                raw = self.recomp_bin.read(addr, string_size)[:-1]
-                            else:
-                                raw = self.recomp_bin.read_string(addr)
-                                string_size = len(raw) + 1
-
-                            decoded_string = raw.decode("latin1")
-
-                    except (InvalidVirtualReadError, InvalidStringError):
-                        logger.warning(
-                            "Could not read string from recomp 0x%x, wide=%s",
-                            addr,
-                            string_info.is_utf16,
-                        )
-
-                    except UnicodeDecodeError:
-                        logger.warning(
-                            "Could not decode string: %s, wide=%s",
-                            raw,
-                            string_info.is_utf16,
-                        )
-                        continue
-
-                    # Special handling for string entities.
-                    # Make sure the entity size includes the string null-terminator.
-                    batch.set_recomp(
-                        addr,
-                        type=sym.node_type,
-                        name=entity_name_from_string(
-                            decoded_string, wide=string_info.is_utf16
-                        ),
-                        symbol=sym.decorated_name,
-                        size=string_size,
-                        verified=True,
-                    )
-                else:
-                    # Non-string entities.
-                    batch.set_recomp(
-                        addr,
-                        type=sym.node_type,
-                        name=sym.name(),
-                        symbol=sym.decorated_name,
-                        size=sym.size(),
-                    )
-
-        for filename, values in self.cvdump_analysis.lines.items():
-            lines = [
-                (v.line_number, self.recomp_bin.get_abs_addr(v.section, v.offset))
-                for v in values
-            ]
-            self._lines_db.add_lines(filename, lines)
-
-        # The seen_addrs set has more than functions, but the intersection of
-        # these addrs and the code lines should be just the functions.
-        self._lines_db.mark_function_starts(tuple(seen_addrs))
-
-        # The _entry symbol is referenced in the PE header so we get this match for free.
-        with self._db.batch() as batch:
-            batch.set_recomp(self.recomp_bin.entry, type=EntityType.FUNCTION)
-            batch.match(self.orig_bin.entry, self.recomp_bin.entry)
-
-    def _load_markers(self, report: ReccmpReportProtocol = reccmp_report_nop):
-        codefiles = list(walk_source_dir(self.code_dir))
-        codebase = DecompCodebase(codefiles, self.target_id)
-
-        def orig_bin_checker(addr: int) -> bool:
-            return self.orig_bin.is_valid_vaddr(addr)
-
-        # If the address of any annotation would cause an exception,
-        # remove it and report an error.
-        bad_annotations = codebase.prune_invalid_addrs(orig_bin_checker)
-
-        for sym in bad_annotations:
-            report(
-                ReccmpEvent.INVALID_USER_DATA,
-                sym.offset,
-                msg=f"Invalid address 0x{sym.offset:x} on {sym.type.name} annotation in file: {sym.filename}",
-            )
-
-        # Make sure each address is used only once
-        duplicate_annotations = codebase.prune_reused_addrs()
-
-        for sym in duplicate_annotations:
-            report(
-                ReccmpEvent.INVALID_USER_DATA,
-                sym.offset,
-                msg=f"Dropped duplicate address 0x{sym.offset:x} on {sym.type.name} annotation in file: {sym.filename}",
-            )
-
-        # Match lineref functions first because this is a guaranteed match.
-        # If we have two functions that share the same name, and one is
-        # a lineref, we can match the nameref correctly because the lineref
-        # was already removed from consideration.
-        with self._db.batch() as batch:
-            for fun in codebase.iter_line_functions():
-                batch.set_orig(
-                    fun.offset, type=EntityType.FUNCTION, stub=fun.should_skip()
-                )
-
-                assert fun.filename is not None
-                recomp_addr = self._lines_db.find_function(
-                    fun.filename, fun.line_number, fun.end_line
-                )
-
-                if recomp_addr is not None:
-                    batch.match(fun.offset, recomp_addr)
-
-            for fun in codebase.iter_name_functions():
-                batch.set_orig(
-                    fun.offset,
-                    type=EntityType.FUNCTION,
-                    stub=fun.should_skip(),
-                    library=fun.is_library(),
-                )
-
-                if fun.name.startswith("?") or fun.name_is_symbol:
-                    batch.set_orig(fun.offset, symbol=fun.name)
-                else:
-                    batch.set_orig(fun.offset, name=fun.name)
-
-            for var in codebase.iter_variables():
-                batch.set_orig(var.offset, name=var.name, type=EntityType.DATA)
-                if var.is_static and var.parent_function is not None:
-                    batch.set_orig(
-                        var.offset, static_var=True, parent_function=var.parent_function
-                    )
-
-            for tbl in codebase.iter_vtables():
-                batch.set_orig(
-                    tbl.offset,
-                    name=tbl.name,
-                    base_class=tbl.base_class,
-                    type=EntityType.VTABLE,
-                )
-
-            for string in codebase.iter_strings():
-                # Not that we don't trust you, but we're checking the string
-                # annotation to make sure it is accurate.
-                try:
-                    if string.is_widechar:
-                        string_size = 2 * len(string.name) + 2
-                        raw = self.orig_bin.read(string.offset, string_size)
-                        orig = raw.decode("utf-16-le")
-                    else:
-                        string_size = len(string.name) + 1
-                        raw = self.orig_bin.read(string.offset, string_size)
-                        orig = raw.decode("latin1")
-
-                    string_correct = orig[-1] == "\0" and string.name == orig[:-1]
-
-                except InvalidStringError:
-                    logger.warning(
-                        "Could not read string from orig 0x%x, wide=%s",
-                        string.offset,
-                        string.is_widechar,
-                    )
-                    string_correct = False
-
-                except UnicodeDecodeError:
-                    logger.warning(
-                        "Could not decode string: %s, wide=%s",
-                        raw,
-                        string.is_widechar,
-                    )
-                    string_correct = False
-
-                if not string_correct:
-                    report(
-                        ReccmpEvent.INVALID_USER_DATA,
-                        string.offset,
-                        msg=f"Data at 0x{string.offset:x} does not match string {repr(string.name)}",
-                    )
-                    continue
-
-                batch.set_orig(
-                    string.offset,
-                    name=entity_name_from_string(string.name, wide=string.is_widechar),
-                    type=EntityType.STRING,
-                    size=string_size,
-                    verified=True,
-                )
-
-            for line in codebase.iter_line_symbols():
-                batch.set_orig(
-                    line.offset,
-                    name=line.name,
-                    filename=line.filename,
-                    line=line.line_number,
-                    type=EntityType.LINE,
-                )
-
-    def _load_csv(self, path: Path):
-        rows = []
-
-        try:
-            with open(path, "r", encoding="utf-8") as f:
-                rowgen = csv_parse(f)
-                while True:
-                    try:
-                        rows.append(next(rowgen))
-                    except StopIteration:
-                        break
-                    except ReccmpCsvParserError as ex:
-                        logger.error(
-                            "In csv file %s: %s",
-                            str(path),
-                            str(ex),
-                        )
-                        continue
-
-        except FileNotFoundError:
-            logger.error("Could not open csv file %s", str(path))
-            return
-        except ReccmpCsvFatalParserError as ex:
-            logger.error(
-                "Failed to parse csv file %s (%s)", str(path), ex.__class__.__name__
-            )
-            return
-
-        with self._db.batch() as batch:
-            for addr, values in rows:
-                batch.set_orig(addr, **values)
-
-    def _match_array_elements(self):
-        """
-        For each matched variable, check whether it is an array.
-        If yes, adds a match for all its elements. If it is an array of structs, all fields in that struct are also matched.
-        Note that there is no recursion, so an array of arrays would not be handled entirely.
-        This step is necessary e.g. for `0x100f0a20` (LegoRacers.cpp).
-        """
-        seen_recomp = set()
-        batch = self._db.batch()
-
-        # Helper function
-        def _add_match_in_array(
-            name: str, type_id: str, orig_addr: int, recomp_addr: int, max_orig: int
-        ):
-            # pylint: disable=unused-argument
-            # TODO: Previously used scalar_type_pointer(type_id) to set whether this is a pointer
-            if recomp_addr in seen_recomp:
-                return
-
-            seen_recomp.add(recomp_addr)
-            batch.set_recomp(recomp_addr, name=name)
-            if orig_addr < max_orig:
-                batch.match(orig_addr, recomp_addr)
-
-        # Indexed by recomp addr. Need to preload this data because it is not stored alongside the db rows.
-        cvdump_lookup = {x.addr: x for x in self.cvdump_analysis.nodes}
-
-        for match in self._db.get_matches_by_type(EntityType.DATA):
-            node = cvdump_lookup.get(match.recomp_addr)
-            if node is None or node.data_type is None:
-                continue
-
-            if not node.data_type.key.startswith("0x"):
-                # scalar type, so clearly not an array
-                continue
-
-            data_type = self.cv.types.keys[node.data_type.key.lower()]
-
-            if data_type["type"] != "LF_ARRAY":
-                continue
-
-            # Check whether another orig variable appears before the end of the array in recomp.
-            # If this happens we can still add all the recomp offsets, but do not attach the orig address
-            # where it would extend into the next variable.
-            upper_bound = match.orig_addr + match.size
-            if (
-                next_orig := self._db.get_next_orig_addr(match.orig_addr)
-            ) is not None and next_orig < upper_bound:
-                logger.warning(
-                    "Array variable %s at 0x%x is larger in recomp",
-                    match.name,
-                    match.orig_addr,
-                )
-                upper_bound = next_orig
-
-            array_element_type = self.cv.types.get(data_type["array_type"])
-
-            assert node.data_type.members is not None
-
-            for array_element in node.data_type.members:
-                orig_element_base_addr = match.orig_addr + array_element.offset
-                recomp_element_base_addr = match.recomp_addr + array_element.offset
-                if array_element_type.members is None:
-                    # If array of scalars
-                    _add_match_in_array(
-                        f"{match.name}{array_element.name}",
-                        array_element_type.key,
-                        orig_element_base_addr,
-                        recomp_element_base_addr,
-                        upper_bound,
-                    )
-
-                else:
-                    # Else: multidimensional array or array of structs
-                    for member in array_element_type.members:
-                        _add_match_in_array(
-                            f"{match.name}{array_element.name}.{member.name}",
-                            array_element_type.key,
-                            orig_element_base_addr + member.offset,
-                            recomp_element_base_addr + member.offset,
-                            upper_bound,
-                        )
-
-        batch.commit()
-
-    def _find_strings(self):
-        """Search both binaries for Latin1 strings.
-        We use the insert_() method so that thse strings will not overwrite
-        an existing entity. It's possible that some variables or pointers
-        will be mistakenly identified as short strings."""
-        with self._db.batch() as batch:
-            for addr, string in self.orig_bin.iter_string("latin1"):
-                # If the address is the site of a relocation, this is a pointer, not a string.
-                if addr in self.orig_bin.relocations:
-                    continue
-
-                if is_likely_latin1(string) and not self._db.orig_used(addr):
-                    batch.set_orig(
-                        addr,
-                        type=EntityType.STRING,
-                        name=entity_name_from_string(string),
-                        size=len(string) + 1,  # including null-terminator
-                    )
-
-            for addr, string in self.recomp_bin.iter_string("latin1"):
-                if addr in self.recomp_bin.relocations:
-                    continue
-
-                if is_likely_latin1(string) and not self._db.recomp_used(addr):
-                    batch.set_recomp(
-                        addr,
-                        type=EntityType.STRING,
-                        name=entity_name_from_string(string),
-                        size=len(string) + 1,  # including null-terminator
-                    )
-
-    def _find_float_const(self):
-        """Add floating point constants in each binary to the database.
-        We are not matching anything right now because these values are not
-        deduped like strings."""
-        with self._db.batch() as batch:
-            for addr, size, float_value in find_float_consts(self.orig_bin):
-                if not self._db.orig_used(addr):
-                    batch.set_orig(
-                        addr, type=EntityType.FLOAT, name=str(float_value), size=size
-                    )
-
-            for addr, size, float_value in find_float_consts(self.recomp_bin):
-                if not self._db.recomp_used(addr):
-                    batch.set_recomp(
-                        addr, type=EntityType.FLOAT, name=str(float_value), size=size
-                    )
-
-    def _match_imports(self):
-        """We can match imported functions based on the DLL name and
-        function symbol name."""
-        orig_byaddr = {
-            addr: (dll.upper(), name) for (dll, name, addr) in self.orig_bin.imports
-        }
-        recomp_byname = {
-            (dll.upper(), name): addr for (dll, name, addr) in self.recomp_bin.imports
-        }
-
-        with self._db.batch() as batch:
-            for dll, name, addr in self.orig_bin.imports:
-                import_name = f"{dll}::{name}"
-                batch.set_orig(
-                    addr,
-                    name=import_name,
-                    size=4,
-                    type=EntityType.IMPORT,
-                )
-
-            for dll, name, addr in self.recomp_bin.imports:
-                import_name = f"{dll}::{name}"
-                batch.set_recomp(
-                    addr,
-                    name=import_name,
-                    size=4,
-                    type=EntityType.IMPORT,
-                )
-
-            # Combine these two dictionaries. We don't care about imports from recomp
-            # not found in orig because:
-            # 1. They shouldn't be there
-            # 2. They are already identified via cvdump
-            for orig_addr, pair in orig_byaddr.items():
-                recomp_addr = recomp_byname.get(pair, None)
-                if recomp_addr is not None:
-                    batch.match(orig_addr, recomp_addr)
-
-        with self._db.batch() as batch:
-            for thunk in find_import_thunks(self.orig_bin):
-                name = f"{thunk.dll_name}::{thunk.func_name}"
-                batch.set_orig(
-                    thunk.addr,
-                    name=name,
-                    type=EntityType.FUNCTION,
-                    skip=True,
-                    size=thunk.size,
-                    ref_orig=thunk.import_addr,
-                )
-
-            for thunk in find_import_thunks(self.recomp_bin):
-                name = f"{thunk.dll_name}::{thunk.func_name}"
-                batch.set_recomp(
-                    thunk.addr,
-                    name=name,
-                    type=EntityType.FUNCTION,
-                    skip=True,
-                    size=thunk.size,
-                    ref_recomp=thunk.import_addr,
-                )
-
-    def _create_thunks(self):
-        """Create entities for any thunk functions in the image.
-        These are the result of an incremental build."""
-        with self._db.batch() as batch:
-            for orig_thunk, orig_addr in self.orig_bin.thunks:
-                if not self._db.orig_used(orig_thunk):
-                    batch.set_orig(
-                        orig_thunk,
-                        type=EntityType.FUNCTION,
-                        size=5,
-                        ref_orig=orig_addr,
-                        skip=True,
-                    )
-
-                # We can only match two thunks if we have already matched both
-                # their parent entities. There is nothing to compare because
-                # they will either be equal or left unmatched. Set skip=True.
-
-            for recomp_thunk, recomp_addr in self.recomp_bin.thunks:
-                if not self._db.recomp_used(recomp_thunk):
-                    batch.set_recomp(
-                        recomp_thunk,
-                        type=EntityType.FUNCTION,
-                        size=5,
-                        ref_recomp=recomp_addr,
-                    )
-
-    def _name_thunks(self):
-        with self._db.batch() as batch:
-            for thunk in get_named_thunks(self._db):
-                if thunk.orig_addr is not None:
-                    batch.set_orig(thunk.orig_addr, name=f"Thunk of '{thunk.name}'")
-
-                elif thunk.recomp_addr is not None:
-                    batch.set_recomp(thunk.recomp_addr, name=f"Thunk of '{thunk.name}'")
-
-    def _match_exports(self):
-        # invert for name lookup
-        orig_exports = {y: x for (x, y) in self.orig_bin.exports}
-
-        orig_thunks = dict(self.orig_bin.thunks)
-        recomp_thunks = dict(self.recomp_bin.thunks)
-
-        with self._db.batch() as batch:
-            for recomp_addr, export_name in self.recomp_bin.exports:
-                orig_addr = orig_exports.get(export_name)
-                if orig_addr is None:
-                    continue
-
-                # Check whether either of the addresses is actually a thunk.
-                # This is a quirk of the debug builds. Technically the export
-                # *is* the thunk, but it's more helpful to mark the actual function.
-                # It could be the case that only one side is a thunk, but we can
-                # deal with that.
-                if orig_addr in orig_thunks:
-                    orig_addr = orig_thunks[orig_addr]
-
-                if recomp_addr in recomp_thunks:
-                    recomp_addr = recomp_thunks[recomp_addr]
-
-                batch.match(orig_addr, recomp_addr)
-
-    def _match_vtordisp(self):
-        """Find each vtordisp function in each image and match them using
-        both the displacement values and the thunk address.
-
-        Should be run after matching all other functions because we depend on
-        the thunked functions being matched first.
-
-        PDB does not include the `vtordisp{x, y}' name. We could demangle
-        the symbol and get it that way, but instead we just set it here."""
-
-        # Build a reverse mapping from the thunked function and displacement in recomp to the vtordisp address.
-        recomp_vtor_reverse = {
-            (vt.func_addr, vt.displacement): vt for vt in find_vtordisp(self.recomp_bin)
-        }
-
-        with self._db.batch() as batch:
-            for vtor in find_vtordisp(self.orig_bin):
-                # Follow the link to the thunked function.
-                # We want the recomp function addr.
-                func = self._db.get_by_orig(vtor.func_addr)
-                if func is None or func.recomp_addr is None:
-                    continue
-
-                # Now get the recomp vtor reference.
-                recomp_vtor = recomp_vtor_reverse.get(
-                    (func.recomp_addr, vtor.displacement)
-                )
-                if recomp_vtor is None:
-                    continue
-
-                # Add the vtordisp name here.
-                entity = self._db.get_by_recomp(recomp_vtor.addr)
-                if entity is not None and entity.name is not None:
-                    new_name = f"{entity.name}`vtordisp{{{recomp_vtor.displacement[0]}, {recomp_vtor.displacement[1]}}}'"
-                    batch.set_recomp(recomp_vtor.addr, name=new_name)
-
-                batch.match(vtor.addr, recomp_vtor.addr)
-
-    def _check_vtables(self):
-        """Alert to cases where the recomp vtable is larger than the one in the orig binary.
-        We can tell by looking at:
-        1. The address of the following vtable in orig, which gives an upper bound on the size.
-        2. The pointers in the orig vtable. If any are zero bytes, this is alignment padding between two vtables.
-        """
-        for match in self._db.get_matches_by_type(EntityType.VTABLE):
-            assert (
-                match.name is not None
-                and match.orig_addr is not None
-                and match.recomp_addr is not None
-                and match.size is not None
-            )
-
-            next_orig = self._db.get_next_orig_addr(match.orig_addr)
-            if next_orig is None:
-                # this vtable is the last annotation in the project
-                continue
-
-            orig_size_upper_limit = next_orig - match.orig_addr
-            if orig_size_upper_limit < match.size:
-                logger.warning(
-                    "Recomp vtable is larger than orig vtable for %s",
-                    match.name,
-                )
-                continue
-
-            # TODO: We might want to fix this at the source (cvdump) instead.
-            # Any problem will be logged later when we compare the vtable.
-            vtable_size = 4 * (min(match.size, orig_size_upper_limit) // 4)
-            orig_table = self.orig_bin.read(match.orig_addr, vtable_size)
-
-            # Check for a gap (null pointer) in the orig vtable.
-            # This may or may not be present, but if it is there, we know the vtable
-            # on the recomp side is larger.
-            if any(addr == 0 for addr, in struct.iter_unpack("<L", orig_table)):
-                logger.warning(
-                    "Recomp vtable is larger than orig vtable for %s", match.name
-                )
-
-    def _unique_names_for_overloaded_functions(self):
-        """Our asm sanitize will use the "friendly" name of a function.
-        Overloaded functions will all have the same name. This function detects those
-        cases and gives each one a unique name in the db."""
-        with self._db.batch() as batch:
-            for func in get_overloaded_functions(self._db):
-                # Just number it to start, in case we don't have a symbol.
-                new_name = f"{func.name}({func.nth})"
-
-                if func.symbol is not None:
-                    dm_args = get_function_arg_string(func.symbol)
-                    if dm_args is not None:
-                        new_name = f"{func.name}{dm_args}"
-
-                if func.orig_addr is not None:
-                    batch.set_orig(func.orig_addr, computed_name=new_name)
-                elif func.recomp_addr is not None:
-                    batch.set_recomp(func.recomp_addr, computed_name=new_name)
-
-=======
->>>>>>> 8fc09ef1
     def _compare_vtable(self, match: ReccmpMatch) -> DiffReport:
         vtable_size = match.size
 
