import os
import logging
import difflib
from pathlib import Path
import struct
import uuid
from dataclasses import dataclass
from typing import Callable, Iterable, Iterator, Optional
from reccmp.isledecomp.formats.exceptions import InvalidVirtualAddressError
from reccmp.isledecomp.formats.pe import PEImage
from reccmp.isledecomp.cvdump.demangler import demangle_string_const
from reccmp.isledecomp.cvdump import Cvdump, CvdumpAnalysis
from reccmp.isledecomp.parser import DecompCodebase
from reccmp.isledecomp.dir import walk_source_dir
from reccmp.isledecomp.types import SymbolType
from reccmp.isledecomp.compare.asm import ParseAsm
from reccmp.isledecomp.compare.asm.replacement import create_name_lookup
from reccmp.isledecomp.compare.asm.fixes import assert_fixup, find_effective_match
from .db import CompareDb, ReccmpEntity, ReccmpMatch
from .diff import combined_diff, CombinedDiffOutput
from .lines import LinesDb


logger = logging.getLogger(__name__)


@dataclass
class DiffReport:
    # pylint: disable=too-many-instance-attributes
    match_type: SymbolType
    orig_addr: int
    recomp_addr: int
    name: str
    udiff: Optional[CombinedDiffOutput] = None
    ratio: float = 0.0
    is_effective_match: bool = False
    is_stub: bool = False

    @property
    def effective_ratio(self) -> float:
        return 1.0 if self.is_effective_match else self.ratio

    def __str__(self) -> str:
        """For debug purposes. Proper diff printing (with coloring) is in another module."""
        return f"{self.name} (0x{self.orig_addr:x}) {self.ratio*100:.02f}%{'*' if self.is_effective_match else ''}"


def create_reloc_lookup(bin_file: PEImage) -> Callable[[int], bool]:
    """Function generator for relocation table lookup"""

    def lookup(addr: int) -> bool:
        return addr > bin_file.imagebase and bin_file.is_relocated_addr(addr)

    return lookup


def create_bin_lookup(bin_file: PEImage) -> Callable[[int, int], Optional[bytes]]:
    """Function generator for reading from the bin file"""

    def lookup(addr: int, size: int) -> Optional[bytes]:
        try:
            return bin_file.read(addr, size)
        except InvalidVirtualAddressError:
            return None

    return lookup


class Compare:
    # pylint: disable=too-many-instance-attributes
    def __init__(
        self,
        orig_bin: PEImage,
        recomp_bin: PEImage,
        pdb_file: Path | str,
        code_dir: Path | str,
        target_id: str | None = None,
    ):
        self.orig_bin = orig_bin
        self.recomp_bin = recomp_bin
        self.pdb_file = str(pdb_file)
        self.code_dir = str(code_dir)
        if target_id is not None:
            self.target_id = target_id
        else:
            # Assume module name is the base filename of the original binary.
            self.target_id, _ = os.path.splitext(
                os.path.basename(self.orig_bin.filepath)
            )
            self.target_id = self.target_id.upper()
            logger.warning('Assuming id="%s"', self.target_id)
        # Controls whether we dump the asm output to a file
        self.debug: bool = False
        self.runid: str = uuid.uuid4().hex[:8]

        self._lines_db = LinesDb(code_dir)
        self._db = CompareDb()

        self._load_cvdump()
        self._load_markers()
        self._match_array_elements()
        # Detect floats first to eliminate potential overlap with string data
        self._find_float_const()
        self._find_original_strings()
        self._match_imports()
        self._match_exports()
        self._match_thunks()
        self._find_vtordisp()

        self.orig_sanitize = ParseAsm(
            addr_test=create_reloc_lookup(self.orig_bin),
            name_lookup=create_name_lookup(self._db.get_by_orig, "orig_addr"),
            bin_lookup=create_bin_lookup(self.orig_bin),
        )
        self.recomp_sanitize = ParseAsm(
            addr_test=create_reloc_lookup(self.recomp_bin),
            name_lookup=create_name_lookup(self._db.get_by_recomp, "recomp_addr"),
            bin_lookup=create_bin_lookup(self.recomp_bin),
        )

    def _load_cvdump(self):
        logger.info("Parsing %s ...", self.pdb_file)
        self.cv = (
            Cvdump(self.pdb_file)
            .lines()
            .globals()
            .publics()
            .symbols()
            .section_contributions()
            .types()
            .run()
        )
        self.cvdump_analysis = CvdumpAnalysis(self.cv)

        # Build the list of entries to insert to the DB.
        # In the rare case we have duplicate symbols for an address, ignore them.
        dataset = {}

        for sym in self.cvdump_analysis.nodes:
            # Skip nodes where we have almost no information.
            # These probably came from SECTION CONTRIBUTIONS.
            if sym.name() is None and sym.node_type is None:
                continue

            # The PDB might contain sections that do not line up with the
            # actual binary. The symbol "__except_list" is one example.
            # In these cases, just skip this symbol and move on because
            # we can't do much with it.
            if not self.recomp_bin.is_valid_section(sym.section):
                continue

            addr = self.recomp_bin.get_abs_addr(sym.section, sym.offset)
            sym.addr = addr

            if addr in dataset:
                continue

            # If this symbol is the final one in its section, we were not able to
            # estimate its size because we didn't have the total size of that section.
            # We can get this estimate now and assume that the final symbol occupies
            # the remainder of the section.
            if sym.estimated_size is None:
                sym.estimated_size = (
                    self.recomp_bin.get_section_extent_by_index(sym.section)
                    - sym.offset
                )

            if sym.node_type == SymbolType.STRING:
                assert sym.decorated_name is not None
                string_info = demangle_string_const(sym.decorated_name)
                if string_info is None:
                    logger.debug(
                        "Could not demangle string symbol: %s", sym.decorated_name
                    )
                    continue

                # TODO: skip unicode for now. will need to handle these differently.
                if string_info.is_utf16:
                    continue

                size = sym.size()
                assert size is not None

                raw = self.recomp_bin.read(addr, size)

                try:
                    # We use the string length reported in the mangled symbol as the
                    # data size, but this is not always accurate with respect to the
                    # null terminator.
                    # e.g. ??_C@_0BA@EFDM@MxObjectFactory?$AA@
                    # reported length: 16 (includes null terminator)
                    # c.f. ??_C@_03DPKJ@enz?$AA@
                    # reported length: 3 (does NOT include terminator)
                    # This will handle the case where the entire string contains "\x00"
                    # because those are distinct from the empty string of length 0.
                    decoded_string = raw.decode("latin1")
                    rstrip_string = decoded_string.rstrip("\x00")

                    # TODO: Hack to exclude a string that contains \x00 bytes
                    # The proper solution is to escape the text for JSON or use
                    # base64 encoding for comparing binary values.
                    # Kicking the can down the road for now.
                    if "\x00" in decoded_string and rstrip_string == "":
                        continue
                    sym.friendly_name = rstrip_string

                except UnicodeDecodeError:
                    pass

            dataset[addr] = {
                "type": sym.node_type,
                "name": sym.name(),
                "symbol": sym.decorated_name,
                "size": sym.size(),
            }

        # Convert dict of dicts (keyed by addr) to list of dicts (that contains the addr)
        self._db.bulk_recomp_insert(dataset.items())

        for (section, offset), (
            filename,
            line_no,
        ) in self.cvdump_analysis.verified_lines.items():
            addr = self.recomp_bin.get_abs_addr(section, offset)
            self._lines_db.add_line(filename, line_no, addr)

        # The _entry symbol is referenced in the PE header so we get this match for free.
        self._db.set_function_pair(self.orig_bin.entry, self.recomp_bin.entry)

    def _load_markers(self):
        codefiles = list(walk_source_dir(self.code_dir))
        codebase = DecompCodebase(codefiles, self.target_id)

        def orig_bin_checker(addr: int) -> bool:
            return self.orig_bin.is_valid_vaddr(addr)

        # If the address of any annotation would cause an exception,
        # remove it and report an error.
        bad_annotations = codebase.prune_invalid_addrs(orig_bin_checker)

        for sym in bad_annotations:
            logger.error(
                "Invalid address 0x%x on %s annotation in file: %s",
                sym.offset,
                sym.type.name,
                sym.filename,
            )

        # Match lineref functions first because this is a guaranteed match.
        # If we have two functions that share the same name, and one is
        # a lineref, we can match the nameref correctly because the lineref
        # was already removed from consideration.
        for fun in codebase.iter_line_functions():
<<<<<<< HEAD
            assert fun.filename is not None
            recomp_addr = self._lines_db.search_line(fun.filename, fun.line_number)
=======
            recomp_addr = self._lines_db.search_line(
                fun.filename, fun.line_number, fun.end_line
            )
>>>>>>> 99dc5864
            if recomp_addr is not None:
                self._db.set_function_pair(fun.offset, recomp_addr)
                if fun.should_skip():
                    self._db.mark_stub(fun.offset)

        for fun in codebase.iter_name_functions():
            self._db.match_function(fun.offset, fun.name)
            if fun.should_skip():
                self._db.mark_stub(fun.offset)

        for var in codebase.iter_variables():
            if var.is_static and var.parent_function is not None:
                self._db.match_static_variable(
                    var.offset, var.name, var.parent_function
                )
            else:
                self._db.match_variable(var.offset, var.name)

        for tbl in codebase.iter_vtables():
            self._db.match_vtable(tbl.offset, tbl.name, tbl.base_class)

        for string in codebase.iter_strings():
            # Not that we don't trust you, but we're checking the string
            # annotation to make sure it is accurate.
            try:
                # TODO: would presumably fail for wchar_t strings
                orig = self.orig_bin.read_string(string.offset).decode("latin1")
                string_correct = string.name == orig
            except UnicodeDecodeError:
                string_correct = False

            if not string_correct:
                logger.error(
                    "Data at 0x%x does not match string %s",
                    string.offset,
                    repr(string.name),
                )
                continue

            self._db.match_string(string.offset, string.name)

    def _match_array_elements(self):
        """
        For each matched variable, check whether it is an array.
        If yes, adds a match for all its elements. If it is an array of structs, all fields in that struct are also matched.
        Note that there is no recursion, so an array of arrays would not be handled entirely.
        This step is necessary e.g. for `0x100f0a20` (LegoRacers.cpp).
        """
        dataset: dict[int, dict[str, str]] = {}
        orig_by_recomp: dict[int, int] = {}

        # Helper function
        def _add_match_in_array(
            name: str, type_id: str, orig_addr: int, recomp_addr: int
        ):
            # pylint: disable=unused-argument
            # TODO: Previously used scalar_type_pointer(type_id) to set whether this is a pointer
            if recomp_addr not in dataset:
                dataset[recomp_addr] = {"name": name}
                orig_by_recomp[recomp_addr] = orig_addr

        # Indexed by recomp addr. Need to preload this data because it is not stored alongside the db rows.
        cvdump_lookup = {x.addr: x for x in self.cvdump_analysis.nodes}

        for match in self._db.get_matches_by_type(SymbolType.DATA):
            node = cvdump_lookup.get(match.recomp_addr)
            if node is None or node.data_type is None:
                continue

            if not node.data_type.key.startswith("0x"):
                # scalar type, so clearly not an array
                continue

            data_type = self.cv.types.keys[node.data_type.key.lower()]

            if data_type["type"] == "LF_ARRAY":
                array_element_type = self.cv.types.get(data_type["array_type"])

                assert node.data_type.members is not None

                for array_element in node.data_type.members:
                    orig_element_base_addr = match.orig_addr + array_element.offset
                    recomp_element_base_addr = match.recomp_addr + array_element.offset
                    if array_element_type.members is None:
                        _add_match_in_array(
                            f"{match.name}{array_element.name}",
                            array_element_type.key,
                            orig_element_base_addr,
                            recomp_element_base_addr,
                        )
                    else:
                        for member in array_element_type.members:
                            _add_match_in_array(
                                f"{match.name}{array_element.name}.{member.name}",
                                array_element_type.key,
                                orig_element_base_addr + member.offset,
                                recomp_element_base_addr + member.offset,
                            )

        # Upsert here to update the starting address of variables already in the db.
        self._db.bulk_recomp_insert(
            ((addr, {"name": values["name"]}) for addr, values in dataset.items()),
            upsert=True,
        )
        self._db.bulk_match(
            (
                (orig_addr, recomp_addr)
                for recomp_addr, orig_addr in orig_by_recomp.items()
            )
        )

    def _find_original_strings(self):
        """Go to the original binary and look for the specified string constants
        to find a match. This is a (relatively) expensive operation so we only
        look at strings that we have not already matched via a STRING annotation."""
        # Release builds give each de-duped string a symbol so they are easy to find and match.
        for string in self._db.get_unmatched_strings():
            addr = self.orig_bin.find_string(string.encode("latin1"))
            if addr is None:
                escaped = repr(string)
                logger.debug("Failed to find this string in the original: %s", escaped)
                continue

            self._db.match_string(addr, string)

        def is_real_string(s: str) -> bool:
            """Heuristic to ignore values that only look like strings.
            This is mostly about short strings (len <= 4) that could be byte or word values.
            """
            # 0x10 is the MSB of the address space for DLLs (LEGO1), so this is a pointer
            if len(s) == 0 or "\x10" in s:
                return False

            # assert(0) is common
            if len(s) == 1 and s[0] != "0":
                return False

            # Hack because str.isprintable() will fail on strings with newlines or tabs
            if len(s) <= 4 and "\\x" in repr(s):
                return False

            return True

        # Debug builds do not de-dupe the strings, so we need to find them via brute force scan.
        # We could try to match the string addrs if there is only one in orig and recomp.
        # When we sanitize the asm, the result is the same regardless.
        if self.orig_bin.is_debug:
            for addr, string in self.orig_bin.iter_string("latin1"):
                if is_real_string(string):
                    self._db.set_orig_symbol(
                        addr, type=SymbolType.STRING, name=string, size=len(string)
                    )

            for addr, string in self.recomp_bin.iter_string("latin1"):
                if is_real_string(string):
                    self._db.set_recomp_symbol(
                        addr, type=SymbolType.STRING, name=string, size=len(string)
                    )

    def _find_float_const(self):
        """Add floating point constants in each binary to the database.
        We are not matching anything right now because these values are not
        deduped like strings."""
        for addr, size, float_value in self.orig_bin.find_float_consts():
            self._db.set_orig_symbol(
                addr, type=SymbolType.FLOAT, name=str(float_value), size=size
            )

        for addr, size, float_value in self.recomp_bin.find_float_consts():
            self._db.set_recomp_symbol(
                addr, type=SymbolType.FLOAT, name=str(float_value), size=size
            )

    def _match_imports(self):
        """We can match imported functions based on the DLL name and
        function symbol name."""
        orig_byaddr = {
            addr: (dll.upper(), name) for (dll, name, addr) in self.orig_bin.imports
        }
        recomp_byname = {
            (dll.upper(), name): addr for (dll, name, addr) in self.recomp_bin.imports
        }
        # Combine these two dictionaries. We don't care about imports from recomp
        # not found in orig because:
        # 1. They shouldn't be there
        # 2. They are already identified via cvdump
        orig_to_recomp = {
            addr: recomp_byname.get(pair, None) for addr, pair in orig_byaddr.items()
        }

        # Now: we have the IAT offset in each matched up, so we need to make
        # the connection between the thunk functions.
        # We already have the symbol name we need from the PDB.
        for orig, recomp in orig_to_recomp.items():
            if orig is None or recomp is None:
                continue

            # Match the __imp__ symbol
            self._db.set_pair(orig, recomp, SymbolType.POINTER)

            # Read the relative address from .idata
            try:
                (recomp_rva,) = struct.unpack("<L", self.recomp_bin.read(recomp, 4))
                (orig_rva,) = struct.unpack("<L", self.orig_bin.read(orig, 4))
            except ValueError:
                # Bail out if there's a problem with struct.unpack
                continue

            # Strictly speaking, this is a hack to support asm sanitize.
            # When calling an import, we will recognize that the address for the
            # CALL instruction is a pointer to the actual address, but this is
            # not only not the address of a function, it is not an address at all.
            # To make the asm display work correctly (i.e. to match what you see
            # in ghidra) create a function match on the RVA. This is not a valid
            # virtual address because it is before the imagebase, but it will
            # do what we need it to do in the sanitize function.

            (dll_name, func_name) = orig_byaddr[orig]
            fullname = dll_name + ":" + func_name
            self._db.set_recomp_symbol(
                recomp_rva, type=SymbolType.FUNCTION, name=fullname, size=4
            )
            self._db.set_pair(orig_rva, recomp_rva, SymbolType.FUNCTION)
            self._db.skip_compare(orig_rva)

    def _match_thunks(self):
        """Thunks are (by nature) matched by indirection. If a thunk from orig
        points at a function we have already matched, we can find the matching
        thunk in recomp because it points to the same place."""

        # Mark all recomp thunks first. This allows us to use their name
        # when we sanitize the asm.
        for recomp_thunk, recomp_addr in self.recomp_bin.thunks:
            recomp_func = self._db.get_by_recomp(recomp_addr)
            if recomp_func is None:
                continue

            assert recomp_func.name is not None
            self._db.create_recomp_thunk(recomp_thunk, recomp_func.name)

        # Thunks may be non-unique, so use a list as dict value when
        # inverting the list of tuples from self.recomp_bin.
        recomp_thunks: dict[int, list[int]] = {}
        for thunk_addr, func_addr in self.recomp_bin.thunks:
            recomp_thunks.setdefault(func_addr, []).append(thunk_addr)

        # Now match the thunks from orig where we can.
        for orig_thunk, orig_addr in self.orig_bin.thunks:
            orig_func = self._db.get_by_orig(orig_addr)
            if orig_func is None:
                continue

            # Check whether the thunk destination is a matched symbol
            if orig_func.recomp_addr not in recomp_thunks:
                assert orig_func.name is not None
                self._db.create_orig_thunk(orig_thunk, orig_func.name)
                continue

            # If there are multiple thunks, they are already in v.addr order.
            # Pop the earliest one and match it.
            recomp_thunk = recomp_thunks[orig_func.recomp_addr].pop(0)
            if len(recomp_thunks[orig_func.recomp_addr]) == 0:
                del recomp_thunks[orig_func.recomp_addr]

            self._db.set_function_pair(orig_thunk, recomp_thunk)

            # Don't compare thunk functions for now. The comparison isn't
            # "useful" in the usual sense. We are only looking at the
            # bytes of the jmp instruction and not the larger context of
            # where this function is. Also: these will always match 100%
            # because we are searching for a match to register this as a
            # function in the first place.
            self._db.skip_compare(orig_thunk)

    def _match_exports(self):
        # invert for name lookup
        orig_exports = {y: x for (x, y) in self.orig_bin.exports}

        for recomp_addr, export_name in self.recomp_bin.exports:
            orig_addr = orig_exports.get(export_name)
            if orig_addr is None:
                continue

            try:
                # Check whether either of the addresses is actually a thunk.
                # This is a quirk of the debug builds. Technically the export
                # *is* the thunk, but it's more helpful to mark the actual function.
                # It could be the case that only one side is a thunk, but we can
                # deal with that.
                rel_addr: int
                (opcode, rel_addr) = struct.unpack(
                    "<Bl", self.recomp_bin.read(recomp_addr, 5)
                )
                if opcode == 0xE9:
                    recomp_addr += 5 + rel_addr

                (opcode, rel_addr) = struct.unpack(
                    "<Bl", self.orig_bin.read(orig_addr, 5)
                )
                if opcode == 0xE9:
                    orig_addr += 5 + rel_addr
            except ValueError:
                # Bail out if there's a problem with struct.unpack
                continue

            if self._db.set_pair_tentative(orig_addr, recomp_addr):
                logger.debug("Matched export %s", repr(export_name))

    def _find_vtordisp(self):
        """If there are any cases of virtual inheritance, we can read
        through the vtables for those classes and find the vtable thunk
        functions (vtordisp).

        Our approach is this: walk both vtables and check where we have a
        vtordisp in the recomp table. Inspect the function at that vtable
        position (in both) and check whether we jump to the same function.

        One potential pitfall here is that the virtual displacement could
        differ between the thunks. We are not (yet) checking for this, so the
        result is that the vtable will appear to match but we will have a diff
        on the thunk in our regular function comparison.

        We could do this differently and check only the original vtable,
        construct the name of the vtordisp function and match based on that."""

        for match in self._db.get_matches_by_type(SymbolType.VTABLE):
            assert (
                match.name is not None
                and match.orig_addr is not None
                and match.recomp_addr is not None
                and match.size is not None
            )
            # We need some method of identifying vtables that
            # might have thunks, and this ought to work okay.
            if "{for" not in match.name:
                continue

            next_orig = self._db.get_next_orig_addr(match.orig_addr)
            assert next_orig is not None
            orig_upper_size_limit = next_orig - match.orig_addr
            if orig_upper_size_limit < match.size:
                # This could happen in debug builds due to code changes between BETA10 and LEGO1,
                # but we have not seen it yet as of 2024-08-28.
                logger.warning(
                    "Recomp vtable is larger than orig vtable for %s",
                    match.name,
                )

            # TODO: We might want to fix this at the source (cvdump) instead.
            # Any problem will be logged later when we compare the vtable.
            vtable_size = 4 * (min(match.size, orig_upper_size_limit) // 4)
            orig_table = self.orig_bin.read(match.orig_addr, vtable_size)
            recomp_table = self.recomp_bin.read(match.recomp_addr, vtable_size)

            raw_addrs = zip(
                [t for (t,) in struct.iter_unpack("<L", orig_table)],
                [t for (t,) in struct.iter_unpack("<L", recomp_table)],
            )

            # Now walk both vtables looking for thunks.
            for orig_addr, recomp_addr in raw_addrs:
                if orig_addr == 0:
                    # This happens in debug builds due to code changes between BETA10 and LEGO1.
                    # Note that there is a risk of running into the next vtable if there is no gap in between,
                    # which we cannot protect against at the moment.
                    logger.warning(
                        "Recomp vtable is larger than orig vtable for %s", match.name
                    )
                    break

                if self._db.is_vtordisp(recomp_addr):
                    self._match_vtordisp_in_vtable(orig_addr, recomp_addr)

    def _match_vtordisp_in_vtable(self, orig_addr, recomp_addr):
        thunk_fn = self.get_by_recomp(recomp_addr)
        assert thunk_fn is not None

        # Read the function bytes here.
        # In practice, the adjuster thunk will be under 16 bytes.
        # If we have thunks of unequal size, we can still tell whether they are thunking
        # the same function by grabbing the JMP instruction at the end.
        thunk_presumed_size = max(thunk_fn.size, 16)

        # Strip off MSVC padding 0xcc bytes.
        # This should be safe to do; it is highly unlikely that
        # the MSB of the jump displacement would be 0xcc. (huge jump)
        orig_thunk_bin = self.orig_bin.read(orig_addr, thunk_presumed_size).rstrip(
            b"\xcc"
        )

        recomp_thunk_bin = self.recomp_bin.read(
            recomp_addr, thunk_presumed_size
        ).rstrip(b"\xcc")

        # Read jump opcode and displacement (last 5 bytes)
        (orig_jmp, orig_disp) = struct.unpack("<Bi", orig_thunk_bin[-5:])
        (recomp_jmp, recomp_disp) = struct.unpack("<Bi", recomp_thunk_bin[-5:])

        # Make sure it's a JMP
        if orig_jmp != 0xE9 or recomp_jmp != 0xE9:
            logger.warning(
                "Not a jump in vtordisp at (0x%x, 0x%x)", orig_addr, recomp_addr
            )
            return

        # Calculate jump destination from the end of the JMP instruction
        # i.e. the end of the function
        orig_actual = orig_addr + len(orig_thunk_bin) + orig_disp
        recomp_actual = recomp_addr + len(recomp_thunk_bin) + recomp_disp

        # If they are thunking the same function, then this must be a match.
        if self.is_pointer_match(orig_actual, recomp_actual):
            if len(orig_thunk_bin) != len(recomp_thunk_bin):
                logger.warning(
                    "Adjuster thunk %s (0x%x) is not exact",
                    thunk_fn.name,
                    orig_addr,
                )
            self._db.set_function_pair(orig_addr, recomp_addr)

    def _dump_asm(self, orig_combined, recomp_combined):
        """Append the provided assembly output to the debug files"""
        with open(f"orig-{self.runid}.txt", "a", encoding="utf-8") as f:
            for addr, line in orig_combined:
                f.write(f"{addr}: {line}\n")

        with open(f"recomp-{self.runid}.txt", "a", encoding="utf-8") as f:
            for addr, line in recomp_combined:
                f.write(f"{addr}: {line}\n")

    def _compare_function(self, match: ReccmpMatch) -> DiffReport:
        # Detect when the recomp function size would cause us to read
        # enough bytes from the original function that we cross into
        # the next annotated function.
        next_orig = self._db.get_next_orig_addr(match.orig_addr)
        if next_orig is not None:
            orig_size = min(next_orig - match.orig_addr, match.size)
        else:
            orig_size = match.size

        orig_raw = self.orig_bin.read(match.orig_addr, orig_size)
        recomp_raw = self.recomp_bin.read(match.recomp_addr, match.size)

        # It's unlikely that a function other than an adjuster thunk would
        # start with a SUB instruction, so alert to a possible wrong
        # annotation here.
        # There's probably a better place to do this, but we're reading
        # the function bytes here already.
        try:
            if orig_raw[0] == 0x2B and recomp_raw[0] != 0x2B:
                logger.warning(
                    "Possible thunk at 0x%x (%s)", match.orig_addr, match.name
                )
        except IndexError:
            pass

        orig_combined = self.orig_sanitize.parse_asm(orig_raw, match.orig_addr)
        recomp_combined = self.recomp_sanitize.parse_asm(recomp_raw, match.recomp_addr)

        if self.debug:
            self._dump_asm(orig_combined, recomp_combined)

        # Check for assert calls only if we expect to find them
        if self.orig_bin.is_debug or self.recomp_bin.is_debug:
            assert_fixup(orig_combined)
            assert_fixup(recomp_combined)

        # Detach addresses from asm lines for the text diff.
        orig_asm = [x[1] for x in orig_combined]
        recomp_asm = [x[1] for x in recomp_combined]

        diff = difflib.SequenceMatcher(None, orig_asm, recomp_asm, autojunk=False)
        ratio = diff.ratio()

        if ratio != 1.0:
            # Check whether we can resolve register swaps which are actually
            # perfect matches modulo compiler entropy.
            codes = diff.get_opcodes()
            is_effective_match = find_effective_match(codes, orig_asm, recomp_asm)
            unified_diff = combined_diff(
                diff, orig_combined, recomp_combined, context_size=10
            )
        else:
            is_effective_match = False
            unified_diff = []

        assert match.name is not None
        return DiffReport(
            match_type=SymbolType.FUNCTION,
            orig_addr=match.orig_addr,
            recomp_addr=match.recomp_addr,
            name=match.name,
            udiff=unified_diff,
            ratio=ratio,
            is_effective_match=is_effective_match,
        )

    def _compare_vtable(self, match: ReccmpMatch) -> DiffReport:
        vtable_size = match.size

        # The vtable size should always be a multiple of 4 because that
        # is the pointer size. If it is not (for whatever reason)
        # it would cause iter_unpack to blow up so let's just fix it.
        if vtable_size % 4 != 0:
            logger.warning(
                "Vtable for class %s has irregular size %d", match.name, vtable_size
            )
            vtable_size = 4 * (vtable_size // 4)

        orig_table = self.orig_bin.read(match.orig_addr, vtable_size)
        recomp_table = self.recomp_bin.read(match.recomp_addr, vtable_size)

        raw_addrs = zip(
            [t for (t,) in struct.iter_unpack("<L", orig_table)],
            [t for (t,) in struct.iter_unpack("<L", recomp_table)],
        )

        def match_text(
            m: Optional[ReccmpEntity], raw_addr: Optional[int] = None
        ) -> str:
            """Format the function reference at this vtable index as text.
            If we have not identified this function, we have the option to
            display the raw address. This is only worth doing for the original addr
            because we should always be able to identify the recomp function.
            If the original function is missing then this probably means that the class
            should override the given function from the superclass, but we have not
            implemented this yet.
            """

            if m is not None:
                orig = hex(m.orig_addr) if m.orig_addr is not None else "no orig"
                recomp = (
                    hex(m.recomp_addr) if m.recomp_addr is not None else "no recomp"
                )
                return f"({orig} / {recomp})  :  {m.name}"

            if raw_addr is not None:
                return f"0x{raw_addr:x} from orig not annotated."

            return "(no match)"

        orig_text = []
        recomp_text = []
        ratio = 0.0
        n_entries = 0

        # Now compare each pointer from the two vtables.
        for i, (raw_orig, raw_recomp) in enumerate(raw_addrs):
            orig = self._db.get_by_orig(raw_orig)
            recomp = self._db.get_by_recomp(raw_recomp)

            if (
                orig is not None
                and recomp is not None
                and orig.recomp_addr == recomp.recomp_addr
            ):
                ratio += 1

            n_entries += 1
            index = f"vtable0x{i*4:02x}"
            orig_text.append((index, match_text(orig, raw_orig)))
            recomp_text.append((index, match_text(recomp)))

        ratio = ratio / float(n_entries) if n_entries > 0 else 0.0

        # n=100: Show the entire table if there is a diff to display.
        # Otherwise it would be confusing if the table got cut off.

        sm = difflib.SequenceMatcher(
            None,
            [x[1] for x in orig_text],
            [x[1] for x in recomp_text],
        )

        unified_diff = combined_diff(sm, orig_text, recomp_text, context_size=100)

        assert match.name is not None
        return DiffReport(
            match_type=SymbolType.VTABLE,
            orig_addr=match.orig_addr,
            recomp_addr=match.recomp_addr,
            name=match.name,
            udiff=unified_diff,
            ratio=ratio,
        )

    def _compare_match(self, match: ReccmpMatch) -> Optional[DiffReport]:
        """Router for comparison type"""

        if match.size is None or match.size == 0:
            return None

        if match.get("skip", False):
            return None

        assert match.compare_type is not None
        assert match.name is not None
        if match.get("stub", False):
            return DiffReport(
                match_type=SymbolType(match.compare_type),
                orig_addr=match.orig_addr,
                recomp_addr=match.recomp_addr,
                name=match.name,
                is_stub=True,
            )

        if match.compare_type == SymbolType.FUNCTION:
            return self._compare_function(match)

        if match.compare_type == SymbolType.VTABLE:
            return self._compare_vtable(match)

        return None

    ## Public API

    def is_pointer_match(self, orig_addr, recomp_addr) -> bool:
        """Check whether these pointers point at the same thing"""

        # Null pointers considered matching
        if orig_addr == 0 and recomp_addr == 0:
            return True

        match = self._db.get_by_orig(orig_addr)
        if match is None:
            return False

        return match.recomp_addr == recomp_addr

    def get_by_orig(self, addr: int) -> Optional[ReccmpEntity]:
        return self._db.get_by_orig(addr)

    def get_by_recomp(self, addr: int) -> Optional[ReccmpEntity]:
        return self._db.get_by_recomp(addr)

    def get_all(self) -> Iterator[ReccmpEntity]:
        return self._db.get_all()

    def get_functions(self) -> Iterator[ReccmpMatch]:
        return self._db.get_matches_by_type(SymbolType.FUNCTION)

    def get_vtables(self) -> Iterator[ReccmpMatch]:
        return self._db.get_matches_by_type(SymbolType.VTABLE)

    def get_variables(self) -> Iterator[ReccmpMatch]:
        return self._db.get_matches_by_type(SymbolType.DATA)

    def compare_address(self, addr: int) -> Optional[DiffReport]:
        match = self._db.get_one_match(addr)
        if match is None:
            return None

        return self._compare_match(match)

    def compare_all(self) -> Iterable[DiffReport]:
        for match in self._db.get_matches():
            diff = self._compare_match(match)
            if diff is not None:
                yield diff

    def compare_functions(self) -> Iterable[DiffReport]:
        for match in self.get_functions():
            diff = self._compare_match(match)
            if diff is not None:
                yield diff

    def compare_variables(self):
        pass

    def compare_pointers(self):
        pass

    def compare_strings(self):
        pass

    def compare_vtables(self) -> Iterable[DiffReport]:
        for match in self.get_vtables():
            diff = self._compare_match(match)
            if diff is not None:
                yield diff<|MERGE_RESOLUTION|>--- conflicted
+++ resolved
@@ -251,14 +251,10 @@
         # a lineref, we can match the nameref correctly because the lineref
         # was already removed from consideration.
         for fun in codebase.iter_line_functions():
-<<<<<<< HEAD
             assert fun.filename is not None
-            recomp_addr = self._lines_db.search_line(fun.filename, fun.line_number)
-=======
             recomp_addr = self._lines_db.search_line(
                 fun.filename, fun.line_number, fun.end_line
             )
->>>>>>> 99dc5864
             if recomp_addr is not None:
                 self._db.set_function_pair(fun.offset, recomp_addr)
                 if fun.should_skip():
