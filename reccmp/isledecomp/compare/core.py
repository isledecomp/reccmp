import os
import logging
import difflib
from pathlib import Path
import struct
from typing import Iterable, Iterator
from reccmp.project.detect import RecCmpTarget
from reccmp.isledecomp.difflib import get_grouped_opcodes
from reccmp.isledecomp.compare.functions import FunctionComparator
from reccmp.isledecomp.formats.exceptions import (
    InvalidVirtualReadError,
    InvalidStringError,
)
from reccmp.isledecomp.formats.detect import detect_image
from reccmp.isledecomp.formats.pe import PEImage
from reccmp.isledecomp.cvdump.demangler import (
    demangle_string_const,
    get_function_arg_string,
)
from reccmp.isledecomp.cvdump import Cvdump, CvdumpAnalysis
from reccmp.isledecomp.parser import DecompCodebase
from reccmp.isledecomp.dir import walk_source_dir
from reccmp.isledecomp.types import EntityType
from reccmp.isledecomp.compare.event import (
    ReccmpEvent,
    ReccmpReportProtocol,
    reccmp_report_nop,
    create_logging_wrapper,
)
from reccmp.isledecomp.analysis import (
    find_float_consts,
    find_import_thunks,
    find_vtordisp,
    is_likely_latin1,
)
from .match_msvc import (
    match_lines,
    match_symbols,
    match_functions,
    match_vtables,
    match_static_variables,
    match_variables,
    match_strings,
    match_ref,
)
<<<<<<< HEAD
from .csv import ReccmpCsvParserError, csv_parse
from .db import EntityDb, ReccmpEntity, ReccmpMatch
=======
from .db import EntityDb, ReccmpEntity, ReccmpMatch, entity_name_from_string
>>>>>>> 00be9fbd
from .diff import DiffReport, combined_diff
from .lines import LinesDb
from .queries import get_overloaded_functions, get_named_thunks


# pylint: disable=too-many-lines


logger = logging.getLogger(__name__)


class Compare:
    # pylint: disable=too-many-instance-attributes
    # pylint: disable=too-many-arguments
    def __init__(
        self,
        orig_bin: PEImage,
        recomp_bin: PEImage,
        pdb_file: Path | str,
        code_dir: Path | str,
        target_id: str | None = None,
        csv_files: list[Path] | None = None,
    ):
        self.orig_bin = orig_bin
        self.recomp_bin = recomp_bin
        self.pdb_file = str(pdb_file)
        self.code_dir = Path(code_dir)
        if target_id is not None:
            self.target_id = target_id
        else:
            # Assume module name is the base filename of the original binary.
            self.target_id, _ = os.path.splitext(
                os.path.basename(self.orig_bin.filepath)
            )
            self.target_id = self.target_id.upper()
            logger.warning('Assuming id="%s"', self.target_id)
        # Controls whether we dump the asm output to a file
        self._debug: bool = False

        code_files = [Path(p) for p in walk_source_dir(self.code_dir)]
        self._lines_db = LinesDb(code_files)
        self._db = EntityDb()

        # For now, just redirect match alerts to the logger.
        report = create_logging_wrapper(logger)

        self._load_cvdump()
        self._load_markers(report)

        if isinstance(csv_files, list):
            for csv_file in csv_files:
                self._load_csv(csv_file)

        # Match using PDB and annotation data
        match_symbols(self._db, report, truncate=True)
        match_functions(self._db, report, truncate=True)
        match_vtables(self._db, report)
        match_static_variables(self._db, report)
        match_variables(self._db, report)
        match_lines(self._db, self._lines_db, report)

        self._match_array_elements()
        # Detect floats first to eliminate potential overlap with string data
        self._find_float_const()
        self._find_strings()
        self._match_imports()
        self._match_exports()
        self._create_thunks()
        self._check_vtables()
        match_ref(self._db, report)
        self._unique_names_for_overloaded_functions()
        self._name_thunks()
        self._match_vtordisp()

        match_strings(self._db, report)

        self.function_comparator = FunctionComparator(
            self._db, self._lines_db, self.orig_bin, self.recomp_bin, report
        )

    @classmethod
    def from_target(cls, target: RecCmpTarget):
        origfile = detect_image(filepath=target.original_path)
        if not isinstance(origfile, PEImage):
            raise ValueError(f"{target.original_path} is not a PE executable")

        recompfile = detect_image(filepath=target.recompiled_path)
        if not isinstance(recompfile, PEImage):
            raise ValueError(f"{target.recompiled_path} is not a PE executable")

        return cls(
            origfile,
            recompfile,
            target.recompiled_pdb,
            target.source_root,
            target_id=target.target_id,
            csv_files=target.csv_files,
        )

    @property
    def debug(self) -> bool:
        return self._debug

    @debug.setter
    def debug(self, debug: bool):
        self._debug = debug
        self.function_comparator.debug = debug

    def _load_cvdump(self):
        logger.info("Parsing %s ...", self.pdb_file)
        self.cv = (
            Cvdump(self.pdb_file)
            .lines()
            .globals()
            .publics()
            .symbols()
            .section_contributions()
            .types()
            .run()
        )
        self.cvdump_analysis = CvdumpAnalysis(self.cv)

        # Build the list of entries to insert to the DB.
        # In the rare case we have duplicate symbols for an address, ignore them.
        seen_addrs = set()

        with self._db.batch() as batch:
            for sym in self.cvdump_analysis.nodes:
                # Skip nodes where we have almost no information.
                # These probably came from SECTION CONTRIBUTIONS.
                if sym.name() is None and sym.node_type is None:
                    continue

                # The PDB might contain sections that do not line up with the
                # actual binary. The symbol "__except_list" is one example.
                # In these cases, just skip this symbol and move on because
                # we can't do much with it.
                if not self.recomp_bin.is_valid_section(sym.section):
                    continue

                addr = self.recomp_bin.get_abs_addr(sym.section, sym.offset)
                sym.addr = addr

                if addr in seen_addrs:
                    continue

                seen_addrs.add(addr)

                # If this symbol is the final one in its section, we were not able to
                # estimate its size because we didn't have the total size of that section.
                # We can get this estimate now and assume that the final symbol occupies
                # the remainder of the section.
                if sym.estimated_size is None:
                    sym.estimated_size = (
                        self.recomp_bin.get_section_extent_by_index(sym.section)
                        - sym.offset
                    )

                if sym.node_type == EntityType.STRING:
                    assert sym.decorated_name is not None
                    string_info = demangle_string_const(sym.decorated_name)
                    if string_info is None:
                        logger.debug(
                            "Could not demangle string symbol: %s", sym.decorated_name
                        )
                        continue

                    try:
                        # Use the section contribution size if we have it. It is more accurate
                        # than the number embedded in the string symbol:
                        #
                        #     e.g. ??_C@_0BA@EFDM@MxObjectFactory?$AA@
                        #     reported length: 16 (includes null terminator)
                        #     c.f. ??_C@_03DPKJ@enz?$AA@
                        #     reported length: 3 (does NOT include terminator)
                        #
                        # Using a known length enables us to read strings that include null bytes.
                        # string_size is the total memory footprint, including null-terminator.
                        if string_info.is_utf16:
                            if sym.section_contribution is not None:
                                string_size = sym.section_contribution
                                # Remove 2-byte null-terminator before decoding
                                raw = self.recomp_bin.read(addr, string_size)[:-2]
                            else:
                                raw = self.recomp_bin.read_widechar(addr)
                                string_size = len(raw) + 2

                            decoded_string = raw.decode("utf-16-le")
                        else:
                            if sym.section_contribution is not None:
                                string_size = sym.section_contribution
                                # Remove 1-byte null-terminator before decoding
                                raw = self.recomp_bin.read(addr, string_size)[:-1]
                            else:
                                raw = self.recomp_bin.read_string(addr)
                                string_size = len(raw) + 1

                            decoded_string = raw.decode("latin1")

                    except (InvalidVirtualReadError, InvalidStringError):
                        logger.warning(
                            "Could not read string from recomp 0x%x, wide=%s",
                            addr,
                            string_info.is_utf16,
                        )

                    except UnicodeDecodeError:
                        logger.debug(
                            "Could not decode string: %s, wide=%s",
                            raw,
                            string_info.is_utf16,
                        )
                        continue

                    # Special handling for string entities.
                    # Make sure the entity size includes the string null-terminator.
                    batch.set_recomp(
                        addr,
                        type=sym.node_type,
                        name=entity_name_from_string(
                            decoded_string, wide=string_info.is_utf16
                        ),
                        symbol=sym.decorated_name,
                        size=string_size,
                        verified=True,
                    )
                else:
                    # Non-string entities.
                    batch.set_recomp(
                        addr,
                        type=sym.node_type,
                        name=sym.name(),
                        symbol=sym.decorated_name,
                        size=sym.size(),
                    )

        for filename, values in self.cvdump_analysis.lines.items():
            lines = [
                (v.line_number, self.recomp_bin.get_abs_addr(v.section, v.offset))
                for v in values
            ]
            self._lines_db.add_lines(filename, lines)

        # The seen_addrs set has more than functions, but the intersection of
        # these addrs and the code lines should be just the functions.
        self._lines_db.mark_function_starts(tuple(seen_addrs))

        # The _entry symbol is referenced in the PE header so we get this match for free.
        with self._db.batch() as batch:
            batch.set_recomp(self.recomp_bin.entry, type=EntityType.FUNCTION)
            batch.match(self.orig_bin.entry, self.recomp_bin.entry)

    def _load_markers(self, report: ReccmpReportProtocol = reccmp_report_nop):
        codefiles = list(walk_source_dir(self.code_dir))
        codebase = DecompCodebase(codefiles, self.target_id)

        def orig_bin_checker(addr: int) -> bool:
            return self.orig_bin.is_valid_vaddr(addr)

        # If the address of any annotation would cause an exception,
        # remove it and report an error.
        bad_annotations = codebase.prune_invalid_addrs(orig_bin_checker)

        for sym in bad_annotations:
            report(
                ReccmpEvent.INVALID_USER_DATA,
                sym.offset,
                msg=f"Invalid address 0x{sym.offset:x} on {sym.type.name} annotation in file: {sym.filename}",
            )

        # Make sure each address is used only once
        duplicate_annotations = codebase.prune_reused_addrs()

        for sym in duplicate_annotations:
            report(
                ReccmpEvent.INVALID_USER_DATA,
                sym.offset,
                msg=f"Dropped duplicate address 0x{sym.offset:x} on {sym.type.name} annotation in file: {sym.filename}",
            )

        # Match lineref functions first because this is a guaranteed match.
        # If we have two functions that share the same name, and one is
        # a lineref, we can match the nameref correctly because the lineref
        # was already removed from consideration.
        with self._db.batch() as batch:
            for fun in codebase.iter_line_functions():
                batch.set_orig(
                    fun.offset, type=EntityType.FUNCTION, stub=fun.should_skip()
                )

                assert fun.filename is not None
                recomp_addr = self._lines_db.find_function(
                    fun.filename, fun.line_number, fun.end_line
                )

                if recomp_addr is not None:
                    batch.match(fun.offset, recomp_addr)

            for fun in codebase.iter_name_functions():
                batch.set_orig(
                    fun.offset,
                    type=EntityType.FUNCTION,
                    stub=fun.should_skip(),
                    library=fun.is_library(),
                )

                if fun.name.startswith("?") or fun.name_is_symbol:
                    batch.set_orig(fun.offset, symbol=fun.name)
                else:
                    batch.set_orig(fun.offset, name=fun.name)

            for var in codebase.iter_variables():
                batch.set_orig(var.offset, name=var.name, type=EntityType.DATA)
                if var.is_static and var.parent_function is not None:
                    batch.set_orig(
                        var.offset, static_var=True, parent_function=var.parent_function
                    )

            for tbl in codebase.iter_vtables():
                batch.set_orig(
                    tbl.offset,
                    name=tbl.name,
                    base_class=tbl.base_class,
                    type=EntityType.VTABLE,
                )

            for string in codebase.iter_strings():
                # Not that we don't trust you, but we're checking the string
                # annotation to make sure it is accurate.
                try:
                    if string.is_widechar:
                        raw = self.orig_bin.read_widechar(string.offset)
                        orig = raw.decode("utf-16-le")
                        string_size = len(raw) + 2
                    else:
                        raw = self.orig_bin.read_string(string.offset)
                        orig = raw.decode("latin1")
                        string_size = len(raw) + 1

                    string_correct = string.name == orig

                except InvalidStringError:
                    logger.warning(
                        "Could not read string from orig 0x%x, wide=%s",
                        string.offset,
                        string.is_widechar,
                    )

                except UnicodeDecodeError:
                    string_correct = False

                if not string_correct:
                    report(
                        ReccmpEvent.INVALID_USER_DATA,
                        string.offset,
                        msg=f"Data at 0x{string.offset:x} does not match string {repr(string.name)}",
                    )
                    continue

                batch.set_orig(
                    string.offset,
                    name=entity_name_from_string(string.name, wide=string.is_widechar),
                    type=EntityType.STRING,
                    size=string_size,
                    verified=True,
                )

            for line in codebase.iter_line_symbols():
                batch.set_orig(
                    line.offset,
                    name=line.name,
                    filename=line.filename,
                    line=line.line_number,
                    type=EntityType.LINE,
                )

    def _load_csv(self, path: Path):
        try:
            with open(path, "r", encoding="utf-8") as f:
                # TODO: Aborts on any error instead of skipping a row where this is possible
                rows = list(csv_parse(f))
        except (FileNotFoundError, ReccmpCsvParserError):
            logger.error("Failed to parse csv file %s", str(path))
            return

        with self._db.batch() as batch:
            for addr, values in rows:
                batch.set_orig(addr, **values)

    def _match_array_elements(self):
        """
        For each matched variable, check whether it is an array.
        If yes, adds a match for all its elements. If it is an array of structs, all fields in that struct are also matched.
        Note that there is no recursion, so an array of arrays would not be handled entirely.
        This step is necessary e.g. for `0x100f0a20` (LegoRacers.cpp).
        """
        seen_recomp = set()
        batch = self._db.batch()

        # Helper function
        def _add_match_in_array(
            name: str, type_id: str, orig_addr: int, recomp_addr: int, max_orig: int
        ):
            # pylint: disable=unused-argument
            # TODO: Previously used scalar_type_pointer(type_id) to set whether this is a pointer
            if recomp_addr in seen_recomp:
                return

            seen_recomp.add(recomp_addr)
            batch.set_recomp(recomp_addr, name=name)
            if orig_addr < max_orig:
                batch.match(orig_addr, recomp_addr)

        # Indexed by recomp addr. Need to preload this data because it is not stored alongside the db rows.
        cvdump_lookup = {x.addr: x for x in self.cvdump_analysis.nodes}

        for match in self._db.get_matches_by_type(EntityType.DATA):
            node = cvdump_lookup.get(match.recomp_addr)
            if node is None or node.data_type is None:
                continue

            if not node.data_type.key.startswith("0x"):
                # scalar type, so clearly not an array
                continue

            data_type = self.cv.types.keys[node.data_type.key.lower()]

            if data_type["type"] != "LF_ARRAY":
                continue

            # Check whether another orig variable appears before the end of the array in recomp.
            # If this happens we can still add all the recomp offsets, but do not attach the orig address
            # where it would extend into the next variable.
            upper_bound = match.orig_addr + match.size
            if (
                next_orig := self._db.get_next_orig_addr(match.orig_addr)
            ) is not None and next_orig < upper_bound:
                logger.warning(
                    "Array variable %s at 0x%x is larger in recomp",
                    match.name,
                    match.orig_addr,
                )
                upper_bound = next_orig

            array_element_type = self.cv.types.get(data_type["array_type"])

            assert node.data_type.members is not None

            for array_element in node.data_type.members:
                orig_element_base_addr = match.orig_addr + array_element.offset
                recomp_element_base_addr = match.recomp_addr + array_element.offset
                if array_element_type.members is None:
                    # If array of scalars
                    _add_match_in_array(
                        f"{match.name}{array_element.name}",
                        array_element_type.key,
                        orig_element_base_addr,
                        recomp_element_base_addr,
                        upper_bound,
                    )

                else:
                    # Else: multidimensional array or array of structs
                    for member in array_element_type.members:
                        _add_match_in_array(
                            f"{match.name}{array_element.name}.{member.name}",
                            array_element_type.key,
                            orig_element_base_addr + member.offset,
                            recomp_element_base_addr + member.offset,
                            upper_bound,
                        )

        batch.commit()

    def _find_strings(self):
        """Search both binaries for Latin1 strings.
        We use the insert_() method so that thse strings will not overwrite
        an existing entity. It's possible that some variables or pointers
        will be mistakenly identified as short strings."""
        with self._db.batch() as batch:
            for addr, string in self.orig_bin.iter_string("latin1"):
                # If the address is the site of a relocation, this is a pointer, not a string.
                if addr in self.orig_bin.relocations:
                    continue

                if is_likely_latin1(string):
                    batch.insert_orig(
                        addr,
                        type=EntityType.STRING,
                        name=entity_name_from_string(string),
                        size=len(string) + 1,  # including null-terminator
                    )

            for addr, string in self.recomp_bin.iter_string("latin1"):
                if addr in self.recomp_bin.relocations:
                    continue

                if is_likely_latin1(string):
                    batch.insert_recomp(
                        addr,
                        type=EntityType.STRING,
                        name=entity_name_from_string(string),
                        size=len(string) + 1,  # including null-terminator
                    )

    def _find_float_const(self):
        """Add floating point constants in each binary to the database.
        We are not matching anything right now because these values are not
        deduped like strings."""
        with self._db.batch() as batch:
            for addr, size, float_value in find_float_consts(self.orig_bin):
                batch.insert_orig(
                    addr, type=EntityType.FLOAT, name=str(float_value), size=size
                )

            for addr, size, float_value in find_float_consts(self.recomp_bin):
                batch.insert_recomp(
                    addr, type=EntityType.FLOAT, name=str(float_value), size=size
                )

    def _match_imports(self):
        """We can match imported functions based on the DLL name and
        function symbol name."""
        orig_byaddr = {
            addr: (dll.upper(), name) for (dll, name, addr) in self.orig_bin.imports
        }
        recomp_byname = {
            (dll.upper(), name): addr for (dll, name, addr) in self.recomp_bin.imports
        }

        with self._db.batch() as batch:
            for dll, name, addr in self.orig_bin.imports:
                import_name = f"{dll}::{name}"
                batch.set_orig(
                    addr,
                    name=import_name,
                    size=4,
                    type=EntityType.IMPORT,
                )

            for dll, name, addr in self.recomp_bin.imports:
                import_name = f"{dll}::{name}"
                batch.set_recomp(
                    addr,
                    name=import_name,
                    size=4,
                    type=EntityType.IMPORT,
                )

            # Combine these two dictionaries. We don't care about imports from recomp
            # not found in orig because:
            # 1. They shouldn't be there
            # 2. They are already identified via cvdump
            for orig_addr, pair in orig_byaddr.items():
                recomp_addr = recomp_byname.get(pair, None)
                if recomp_addr is not None:
                    batch.match(orig_addr, recomp_addr)

        with self._db.batch() as batch:
            for thunk in find_import_thunks(self.orig_bin):
                name = f"{thunk.dll_name}::{thunk.func_name}"
                batch.set_orig(
                    thunk.addr,
                    name=name,
                    type=EntityType.FUNCTION,
                    skip=True,
                    size=thunk.size,
                    ref_orig=thunk.import_addr,
                )

            for thunk in find_import_thunks(self.recomp_bin):
                name = f"{thunk.dll_name}::{thunk.func_name}"
                batch.set_recomp(
                    thunk.addr,
                    name=name,
                    type=EntityType.FUNCTION,
                    skip=True,
                    size=thunk.size,
                    ref_recomp=thunk.import_addr,
                )

    def _create_thunks(self):
        """Create entities for any thunk functions in the image.
        These are the result of an incremental build."""
        with self._db.batch() as batch:
            for orig_thunk, orig_addr in self.orig_bin.thunks:
                batch.insert_orig(
                    orig_thunk,
                    type=EntityType.FUNCTION,
                    size=5,
                    ref_orig=orig_addr,
                    skip=True,
                )

                # We can only match two thunks if we have already matched both
                # their parent entities. There is nothing to compare because
                # they will either be equal or left unmatched. Set skip=True.

            for recomp_thunk, recomp_addr in self.recomp_bin.thunks:
                batch.insert_recomp(
                    recomp_thunk,
                    type=EntityType.FUNCTION,
                    size=5,
                    ref_recomp=recomp_addr,
                )

    def _name_thunks(self):
        with self._db.batch() as batch:
            for thunk in get_named_thunks(self._db):
                if thunk.orig_addr is not None:
                    batch.set_orig(thunk.orig_addr, name=f"Thunk of '{thunk.name}'")

                elif thunk.recomp_addr is not None:
                    batch.set_recomp(thunk.recomp_addr, name=f"Thunk of '{thunk.name}'")

    def _match_exports(self):
        # invert for name lookup
        orig_exports = {y: x for (x, y) in self.orig_bin.exports}

        orig_thunks = dict(self.orig_bin.thunks)
        recomp_thunks = dict(self.recomp_bin.thunks)

        with self._db.batch() as batch:
            for recomp_addr, export_name in self.recomp_bin.exports:
                orig_addr = orig_exports.get(export_name)
                if orig_addr is None:
                    continue

                # Check whether either of the addresses is actually a thunk.
                # This is a quirk of the debug builds. Technically the export
                # *is* the thunk, but it's more helpful to mark the actual function.
                # It could be the case that only one side is a thunk, but we can
                # deal with that.
                if orig_addr in orig_thunks:
                    orig_addr = orig_thunks[orig_addr]

                if recomp_addr in recomp_thunks:
                    recomp_addr = recomp_thunks[recomp_addr]

                batch.match(orig_addr, recomp_addr)

    def _match_vtordisp(self):
        """Find each vtordisp function in each image and match them using
        both the displacement values and the thunk address.

        Should be run after matching all other functions because we depend on
        the thunked functions being matched first.

        PDB does not include the `vtordisp{x, y}' name. We could demangle
        the symbol and get it that way, but instead we just set it here."""

        # Build a reverse mapping from the thunked function and displacement in recomp to the vtordisp address.
        recomp_vtor_reverse = {
            (vt.func_addr, vt.displacement): vt for vt in find_vtordisp(self.recomp_bin)
        }

        with self._db.batch() as batch:
            for vtor in find_vtordisp(self.orig_bin):
                # Follow the link to the thunked function.
                # We want the recomp function addr.
                func = self._db.get_by_orig(vtor.func_addr)
                if func is None or func.recomp_addr is None:
                    continue

                # Now get the recomp vtor reference.
                recomp_vtor = recomp_vtor_reverse.get(
                    (func.recomp_addr, vtor.displacement)
                )
                if recomp_vtor is None:
                    continue

                # Add the vtordisp name here.
                entity = self._db.get_by_recomp(recomp_vtor.addr)
                if entity is not None and entity.name is not None:
                    new_name = f"{entity.name}`vtordisp{{{recomp_vtor.displacement[0]}, {recomp_vtor.displacement[1]}}}'"
                    batch.set_recomp(recomp_vtor.addr, name=new_name)

                batch.match(vtor.addr, recomp_vtor.addr)

    def _check_vtables(self):
        """Alert to cases where the recomp vtable is larger than the one in the orig binary.
        We can tell by looking at:
        1. The address of the following vtable in orig, which gives an upper bound on the size.
        2. The pointers in the orig vtable. If any are zero bytes, this is alignment padding between two vtables.
        """
        for match in self._db.get_matches_by_type(EntityType.VTABLE):
            assert (
                match.name is not None
                and match.orig_addr is not None
                and match.recomp_addr is not None
                and match.size is not None
            )

            next_orig = self._db.get_next_orig_addr(match.orig_addr)
            if next_orig is None:
                # this vtable is the last annotation in the project
                continue

            orig_size_upper_limit = next_orig - match.orig_addr
            if orig_size_upper_limit < match.size:
                logger.warning(
                    "Recomp vtable is larger than orig vtable for %s",
                    match.name,
                )
                continue

            # TODO: We might want to fix this at the source (cvdump) instead.
            # Any problem will be logged later when we compare the vtable.
            vtable_size = 4 * (min(match.size, orig_size_upper_limit) // 4)
            orig_table = self.orig_bin.read(match.orig_addr, vtable_size)

            # Check for a gap (null pointer) in the orig vtable.
            # This may or may not be present, but if it is there, we know the vtable
            # on the recomp side is larger.
            if any(addr == 0 for addr, in struct.iter_unpack("<L", orig_table)):
                logger.warning(
                    "Recomp vtable is larger than orig vtable for %s", match.name
                )

    def _unique_names_for_overloaded_functions(self):
        """Our asm sanitize will use the "friendly" name of a function.
        Overloaded functions will all have the same name. This function detects those
        cases and gives each one a unique name in the db."""
        with self._db.batch() as batch:
            for func in get_overloaded_functions(self._db):
                # Just number it to start, in case we don't have a symbol.
                new_name = f"{func.name}({func.nth})"

                if func.symbol is not None:
                    dm_args = get_function_arg_string(func.symbol)
                    if dm_args is not None:
                        new_name = f"{func.name}{dm_args}"

                if func.orig_addr is not None:
                    batch.set_orig(func.orig_addr, computed_name=new_name)
                elif func.recomp_addr is not None:
                    batch.set_recomp(func.recomp_addr, computed_name=new_name)

    def _compare_vtable(self, match: ReccmpMatch) -> DiffReport:
        vtable_size = match.size

        # The vtable size should always be a multiple of 4 because that
        # is the pointer size. If it is not (for whatever reason)
        # it would cause iter_unpack to blow up so let's just fix it.
        if vtable_size % 4 != 0:
            logger.warning(
                "Vtable for class %s has irregular size %d", match.name, vtable_size
            )
            vtable_size = 4 * (vtable_size // 4)

        orig_table = self.orig_bin.read(match.orig_addr, vtable_size)
        recomp_table = self.recomp_bin.read(match.recomp_addr, vtable_size)

        raw_addrs = zip(
            [t for (t,) in struct.iter_unpack("<L", orig_table)],
            [t for (t,) in struct.iter_unpack("<L", recomp_table)],
        )

        def match_text(m: ReccmpEntity | None, raw_addr: int | None = None) -> str:
            """Format the function reference at this vtable index as text.
            If we have not identified this function, we have the option to
            display the raw address. This is only worth doing for the original addr
            because we should always be able to identify the recomp function.
            If the original function is missing then this probably means that the class
            should override the given function from the superclass, but we have not
            implemented this yet.
            """

            if m is not None:
                orig = hex(m.orig_addr) if m.orig_addr is not None else "no orig"
                recomp = (
                    hex(m.recomp_addr) if m.recomp_addr is not None else "no recomp"
                )
                return f"({orig} / {recomp})  :  {m.best_name()}"

            if raw_addr is not None:
                return f"0x{raw_addr:x} from orig not annotated."

            return "(no match)"

        orig_text = []
        recomp_text = []
        ratio = 0.0
        n_entries = 0

        # Now compare each pointer from the two vtables.
        for i, (raw_orig, raw_recomp) in enumerate(raw_addrs):
            orig = self._db.get_by_orig(raw_orig)
            recomp = self._db.get_by_recomp(raw_recomp)

            if (
                orig is not None
                and recomp is not None
                and orig.recomp_addr == recomp.recomp_addr
            ):
                ratio += 1

            n_entries += 1
            index = f"vtable0x{i*4:02x}"
            orig_text.append((index, match_text(orig, raw_orig)))
            recomp_text.append((index, match_text(recomp)))

        ratio = ratio / float(n_entries) if n_entries > 0 else 0.0

        # We do not use `get_grouped_opcodes()` because we want to show the entire table
        # if there is a diff to display. Otherwise it would be confusing if the table got cut off.
        opcodes = difflib.SequenceMatcher(
            None,
            [x[1] for x in orig_text],
            [x[1] for x in recomp_text],
        ).get_opcodes()

        unified_diff = combined_diff([opcodes], orig_text, recomp_text)

        assert match.name is not None
        return DiffReport(
            match_type=EntityType.VTABLE,
            orig_addr=match.orig_addr,
            recomp_addr=match.recomp_addr,
            name=match.name,
            udiff=unified_diff,
            ratio=ratio,
        )

    def _compare_match(self, match: ReccmpMatch) -> DiffReport | None:
        """Router for comparison type"""

        if match.size is None or match.size == 0:
            return None

        if match.get("skip", False):
            return None

        assert match.entity_type is not None
        assert match.name is not None
        if match.get("stub", False):
            return DiffReport(
                match_type=EntityType(match.entity_type),
                orig_addr=match.orig_addr,
                recomp_addr=match.recomp_addr,
                name=match.name,
                is_stub=True,
            )

        if match.entity_type == EntityType.FUNCTION:
            best_name = match.best_name()
            assert best_name is not None

            diff_result = self.function_comparator.compare_function(match)
            if diff_result.match_ratio != 1.0:
                grouped_codes = list(get_grouped_opcodes(diff_result.codes, n=10))
                udiff = combined_diff(
                    grouped_codes, diff_result.orig_inst, diff_result.recomp_inst
                )
            else:
                udiff = None

            return DiffReport(
                match_type=EntityType.FUNCTION,
                orig_addr=match.orig_addr,
                recomp_addr=match.recomp_addr,
                name=best_name,
                udiff=udiff,
                ratio=diff_result.match_ratio,
                is_effective_match=diff_result.is_effective_match,
                is_library=match.get("library", False),
            )

        if match.entity_type == EntityType.VTABLE:
            return self._compare_vtable(match)

        return None

    ## Public API

    def is_pointer_match(self, orig_addr, recomp_addr) -> bool:
        """Check whether these pointers point at the same thing"""

        # Null pointers considered matching
        if orig_addr == 0 and recomp_addr == 0:
            return True

        match = self._db.get_by_orig(orig_addr)
        if match is None:
            return False

        return match.recomp_addr == recomp_addr

    def get_by_orig(self, addr: int) -> ReccmpEntity | None:
        return self._db.get_by_orig(addr)

    def get_by_recomp(self, addr: int) -> ReccmpEntity | None:
        return self._db.get_by_recomp(addr)

    def get_all(self) -> Iterator[ReccmpEntity]:
        return self._db.get_all()

    def get_functions(self) -> Iterator[ReccmpMatch]:
        return self._db.get_matches_by_type(EntityType.FUNCTION)

    def get_vtables(self) -> Iterator[ReccmpMatch]:
        return self._db.get_matches_by_type(EntityType.VTABLE)

    def get_variables(self) -> Iterator[ReccmpMatch]:
        return self._db.get_matches_by_type(EntityType.DATA)

    def compare_address(self, addr: int) -> DiffReport | None:
        match = self._db.get_one_match(addr)
        if match is None:
            return None

        return self._compare_match(match)

    def compare_all(self) -> Iterable[DiffReport]:
        for match in self._db.get_matches():
            diff = self._compare_match(match)
            if diff is not None:
                yield diff

    def compare_functions(self) -> Iterable[DiffReport]:
        for match in self.get_functions():
            diff = self._compare_match(match)
            if diff is not None:
                yield diff

    def compare_vtables(self) -> Iterable[DiffReport]:
        for match in self.get_vtables():
            diff = self._compare_match(match)
            if diff is not None:
                yield diff<|MERGE_RESOLUTION|>--- conflicted
+++ resolved
@@ -43,12 +43,8 @@
     match_strings,
     match_ref,
 )
-<<<<<<< HEAD
 from .csv import ReccmpCsvParserError, csv_parse
-from .db import EntityDb, ReccmpEntity, ReccmpMatch
-=======
 from .db import EntityDb, ReccmpEntity, ReccmpMatch, entity_name_from_string
->>>>>>> 00be9fbd
 from .diff import DiffReport, combined_diff
 from .lines import LinesDb
 from .queries import get_overloaded_functions, get_named_thunks
