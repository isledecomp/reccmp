import logging
import difflib
from pathlib import Path
import struct
from typing import Iterable, Iterator
from reccmp.project.detect import RecCmpTarget
from reccmp.isledecomp.difflib import get_grouped_opcodes
from reccmp.isledecomp.compare.functions import FunctionComparator
from reccmp.isledecomp.formats.detect import detect_image
from reccmp.isledecomp.formats.pe import PEImage
from reccmp.isledecomp.cvdump import Cvdump, CvdumpTypesParser, CvdumpAnalysis
from reccmp.isledecomp.types import EntityType
from reccmp.isledecomp.compare.event import (
    ReccmpReportProtocol,
    create_logging_wrapper,
)
from .match_msvc import (
    match_lines,
    match_symbols,
    match_functions,
    match_vtables,
    match_static_variables,
    match_variables,
    match_strings,
    match_ref,
)
from .db import EntityDb, ReccmpEntity, ReccmpMatch
from .diff import DiffReport, combined_diff
from .lines import LinesDb
from .analyze import (
    create_thunks,
    find_float_const,
    find_strings,
    match_entry,
    match_exports,
    match_imports,
    match_vtordisp,
)
from .ingest import (
    load_cvdump,
    load_cvdump_types,
    load_cvdump_lines,
    load_markers,
)
from .mutate import (
    match_array_elements,
    name_thunks,
    unique_names_for_overloaded_functions,
)
from .verify import (
    check_vtables,
)


logger = logging.getLogger(__name__)


class Compare:
    # pylint: disable=too-many-instance-attributes
    _db: EntityDb
    _debug: bool
    _lines_db: LinesDb
    code_dir: Path
    cvdump_analysis: CvdumpAnalysis
    orig_bin: PEImage
    recomp_bin: PEImage
    report: ReccmpReportProtocol
    target_id: str
    types: CvdumpTypesParser
    function_comparator: FunctionComparator

    def __init__(
        self,
        orig_bin: PEImage,
        recomp_bin: PEImage,
        pdb_file: CvdumpAnalysis,
        code_dir: Path | str,
        target_id: str,
    ):
        self.orig_bin = orig_bin
        self.recomp_bin = recomp_bin
        self.cvdump_analysis = pdb_file
        self.code_dir = Path(code_dir)
        self.target_id = target_id

        # Controls whether we dump the asm output to a file
        self._debug = False

        self._lines_db = LinesDb()
        self._db = EntityDb()

        # For now, just redirect match alerts to the logger.
        self.report = create_logging_wrapper(logger)

        self.types = CvdumpTypesParser()

        self.function_comparator = FunctionComparator(
            self._db, self._lines_db, self.orig_bin, self.recomp_bin, self.report
        )

    def run(self):
<<<<<<< HEAD
        match_entry(self._db, self.orig_bin, self.recomp_bin)

        load_cvdump_types(self.cvdump_analysis, self.types)
        load_cvdump(self.cvdump_analysis, self._db, self.recomp_bin)
        load_cvdump_lines(self.cvdump_analysis, self._lines_db, self.recomp_bin)

        load_markers(
=======
        self._load_cvdump_types(self.cvdump_analysis, self.types)
        self._load_cvdump(self.cvdump_analysis, self._db, self.recomp_bin)
        self._load_cvdump_lines(self.cvdump_analysis, self._lines_db, self.recomp_bin)

        self._match_entry(self._db, self.orig_bin, self.recomp_bin)

        self._load_markers(
>>>>>>> e7fb39c0
            self.code_dir,
            self._lines_db,
            self.orig_bin,
            self.target_id,
            self._db,
            self.report,
        )

        # Match using PDB and annotation data
        match_symbols(self._db, self.report, truncate=True)
        match_functions(self._db, self.report, truncate=True)
        match_vtables(self._db, self.report)
        match_static_variables(self._db, self.report)
        match_variables(self._db, self.report)
        match_lines(self._db, self._lines_db, self.report)

        match_array_elements(self._db, self.types)
        # Detect floats first to eliminate potential overlap with string data
        find_float_const(self._db, self.orig_bin, self.recomp_bin)
        find_strings(self._db, self.orig_bin, self.recomp_bin)
        match_imports(self._db, self.orig_bin, self.recomp_bin)
        match_exports(self._db, self.orig_bin, self.recomp_bin)
        create_thunks(self._db, self.orig_bin, self.recomp_bin)
        check_vtables(self._db, self.orig_bin)
        match_ref(self._db, self.report)
        unique_names_for_overloaded_functions(self._db)
        name_thunks(self._db)
        match_vtordisp(self._db, self.orig_bin, self.recomp_bin)

        match_strings(self._db, self.report)

    @classmethod
    def from_target(cls, target: RecCmpTarget):
        origfile = detect_image(filepath=target.original_path)
        if not isinstance(origfile, PEImage):
            raise ValueError(f"{target.original_path} is not a PE executable")

        recompfile = detect_image(filepath=target.recompiled_path)
        if not isinstance(recompfile, PEImage):
            raise ValueError(f"{target.recompiled_path} is not a PE executable")

        logger.info("Parsing %s ...", target.recompiled_pdb)
        cvdump = (
            Cvdump(str(target.recompiled_pdb))
            .lines()
            .globals()
            .publics()
            .symbols()
            .section_contributions()
            .types()
            .run()
        )
        pdb_file = CvdumpAnalysis(cvdump)

        compare = cls(
            origfile,
            recompfile,
            pdb_file,
            target.source_root,
            target_id=target.target_id,
        )
        compare.run()
        return compare

    @property
    def debug(self) -> bool:
        return self._debug

    @debug.setter
    def debug(self, debug: bool):
        self._debug = debug
        self.function_comparator.debug = debug

    def _compare_vtable(self, match: ReccmpMatch) -> DiffReport:
        vtable_size = match.size

        # The vtable size should always be a multiple of 4 because that
        # is the pointer size. If it is not (for whatever reason)
        # it would cause iter_unpack to blow up so let's just fix it.
        if vtable_size % 4 != 0:
            logger.warning(
                "Vtable for class %s has irregular size %d", match.name, vtable_size
            )
            vtable_size = 4 * (vtable_size // 4)

        orig_table = self.orig_bin.read(match.orig_addr, vtable_size)
        recomp_table = self.recomp_bin.read(match.recomp_addr, vtable_size)

        raw_addrs = zip(
            [t for (t,) in struct.iter_unpack("<L", orig_table)],
            [t for (t,) in struct.iter_unpack("<L", recomp_table)],
        )

        def match_text(m: ReccmpEntity | None, raw_addr: int | None = None) -> str:
            """Format the function reference at this vtable index as text.
            If we have not identified this function, we have the option to
            display the raw address. This is only worth doing for the original addr
            because we should always be able to identify the recomp function.
            If the original function is missing then this probably means that the class
            should override the given function from the superclass, but we have not
            implemented this yet.
            """

            if m is not None:
                orig = hex(m.orig_addr) if m.orig_addr is not None else "no orig"
                recomp = (
                    hex(m.recomp_addr) if m.recomp_addr is not None else "no recomp"
                )
                return f"({orig} / {recomp})  :  {m.best_name()}"

            if raw_addr is not None:
                return f"0x{raw_addr:x} from orig not annotated."

            return "(no match)"

        orig_text = []
        recomp_text = []
        ratio = 0.0
        n_entries = 0

        # Now compare each pointer from the two vtables.
        for i, (raw_orig, raw_recomp) in enumerate(raw_addrs):
            orig = self._db.get_by_orig(raw_orig)
            recomp = self._db.get_by_recomp(raw_recomp)

            if (
                orig is not None
                and recomp is not None
                and orig.recomp_addr == recomp.recomp_addr
            ):
                ratio += 1

            n_entries += 1
            index = f"vtable0x{i*4:02x}"
            orig_text.append((index, match_text(orig, raw_orig)))
            recomp_text.append((index, match_text(recomp)))

        ratio = ratio / float(n_entries) if n_entries > 0 else 0.0

        # We do not use `get_grouped_opcodes()` because we want to show the entire table
        # if there is a diff to display. Otherwise it would be confusing if the table got cut off.
        opcodes = difflib.SequenceMatcher(
            None,
            [x[1] for x in orig_text],
            [x[1] for x in recomp_text],
        ).get_opcodes()

        unified_diff = combined_diff([opcodes], orig_text, recomp_text)

        assert match.name is not None
        return DiffReport(
            match_type=EntityType.VTABLE,
            orig_addr=match.orig_addr,
            recomp_addr=match.recomp_addr,
            name=match.name,
            udiff=unified_diff,
            ratio=ratio,
        )

    def _compare_match(self, match: ReccmpMatch) -> DiffReport | None:
        """Router for comparison type"""

        if match.size is None or match.size == 0:
            return None

        if match.get("skip", False):
            return None

        assert match.entity_type is not None
        assert match.name is not None
        if match.get("stub", False):
            return DiffReport(
                match_type=EntityType(match.entity_type),
                orig_addr=match.orig_addr,
                recomp_addr=match.recomp_addr,
                name=match.name,
                is_stub=True,
            )

        if match.entity_type == EntityType.FUNCTION:
            best_name = match.best_name()
            assert best_name is not None

            diff_result = self.function_comparator.compare_function(match)
            if diff_result.match_ratio != 1.0:
                grouped_codes = list(get_grouped_opcodes(diff_result.codes, n=10))
                udiff = combined_diff(
                    grouped_codes, diff_result.orig_inst, diff_result.recomp_inst
                )
            else:
                udiff = None

            return DiffReport(
                match_type=EntityType.FUNCTION,
                orig_addr=match.orig_addr,
                recomp_addr=match.recomp_addr,
                name=best_name,
                udiff=udiff,
                ratio=diff_result.match_ratio,
                is_effective_match=diff_result.is_effective_match,
                is_library=match.get("library", False),
            )

        if match.entity_type == EntityType.VTABLE:
            return self._compare_vtable(match)

        return None

    ## Public API

    def is_pointer_match(self, orig_addr, recomp_addr) -> bool:
        """Check whether these pointers point at the same thing"""

        # Null pointers considered matching
        if orig_addr == 0 and recomp_addr == 0:
            return True

        match = self._db.get_by_orig(orig_addr)
        if match is None:
            return False

        return match.recomp_addr == recomp_addr

    def get_by_orig(self, addr: int) -> ReccmpEntity | None:
        return self._db.get_by_orig(addr)

    def get_by_recomp(self, addr: int) -> ReccmpEntity | None:
        return self._db.get_by_recomp(addr)

    def get_all(self) -> Iterator[ReccmpEntity]:
        return self._db.get_all()

    def get_functions(self) -> Iterator[ReccmpMatch]:
        return self._db.get_matches_by_type(EntityType.FUNCTION)

    def get_vtables(self) -> Iterator[ReccmpMatch]:
        return self._db.get_matches_by_type(EntityType.VTABLE)

    def get_variables(self) -> Iterator[ReccmpMatch]:
        return self._db.get_matches_by_type(EntityType.DATA)

    def compare_address(self, addr: int) -> DiffReport | None:
        match = self._db.get_one_match(addr)
        if match is None:
            return None

        return self._compare_match(match)

    def compare_all(self) -> Iterable[DiffReport]:
        for match in self._db.get_matches():
            diff = self._compare_match(match)
            if diff is not None:
                yield diff

    def compare_functions(self) -> Iterable[DiffReport]:
        for match in self.get_functions():
            diff = self._compare_match(match)
            if diff is not None:
                yield diff

    def compare_vtables(self) -> Iterable[DiffReport]:
        for match in self.get_vtables():
            diff = self._compare_match(match)
            if diff is not None:
                yield diff<|MERGE_RESOLUTION|>--- conflicted
+++ resolved
@@ -99,23 +99,13 @@
         )
 
     def run(self):
-<<<<<<< HEAD
-        match_entry(self._db, self.orig_bin, self.recomp_bin)
-
         load_cvdump_types(self.cvdump_analysis, self.types)
         load_cvdump(self.cvdump_analysis, self._db, self.recomp_bin)
         load_cvdump_lines(self.cvdump_analysis, self._lines_db, self.recomp_bin)
 
+        match_entry(self._db, self.orig_bin, self.recomp_bin)
+
         load_markers(
-=======
-        self._load_cvdump_types(self.cvdump_analysis, self.types)
-        self._load_cvdump(self.cvdump_analysis, self._db, self.recomp_bin)
-        self._load_cvdump_lines(self.cvdump_analysis, self._lines_db, self.recomp_bin)
-
-        self._match_entry(self._db, self.orig_bin, self.recomp_bin)
-
-        self._load_markers(
->>>>>>> e7fb39c0
             self.code_dir,
             self._lines_db,
             self.orig_bin,
