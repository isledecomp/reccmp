--- conflicted
+++ resolved
@@ -1030,23 +1030,7 @@
                     )
                 )
 
-<<<<<<< HEAD
-    def read_string(self, offset: int, chunk_size: int = 1000) -> bytes:
-        """
-        Read until we find a zero byte.
-
-        Raises:
-            UninitializedDataReadError: when attempting to read from an uninitialized section.
-        """
-
-        # Don't fail if the start is initialized but the end is not
-        # since the chunk size can be much larger than the actual string
-        b = self.read_initialized(
-            offset, chunk_size, fail_if_end_is_uninitialized=False
-        )
-=======
         return output
->>>>>>> 573b819c
 
     def addr_is_uninitialized(self, vaddr: int) -> bool:
         return any(start <= vaddr < end for start, end in self.uninitialized_ranges)
@@ -1070,44 +1054,7 @@
                 f"{self.filepath} : Cannot read {size} bytes from 0x{vaddr:x}"
             )
 
-<<<<<<< HEAD
-        # Clamp the read within the extent of the current section.
-        # Reading off the end will most likely misrepresent the virtual addressing.
-        _size = min(size, section.size_of_raw_data - offset)
-        return bytes(section.view[offset : offset + _size])
-
-    def read_initialized(
-        self, vaddr: int, size: int, *, fail_if_end_is_uninitialized: bool = True
-    ) -> bytes:
-        """
-        Read the given number of bytes at the given virtual address.
-
-        Raises:
-            UninitializedDataReadError: when the given range overlaps with an uninitialized section and `fail_if_end_is_uninitialized` is `True`.
-        """
-        (section_id, offset) = self.get_relative_addr(vaddr)
-        section = self.sections[section_id - 1]
-
-        if section.addr_is_uninitialized(vaddr):
-            raise UninitializedDataReadError(
-                f"Attempt to read uninitialized data at 0x${offset:x}"
-            )
-
-        # Clamp the read within the extent of the current section.
-        # Reading off the end will most likely misrepresent the virtual addressing.
-        available_initialized_data = section.size_of_raw_data - offset
-        if size > available_initialized_data:
-            if fail_if_end_is_uninitialized:
-                raise UninitializedDataReadError(
-                    f"Attempt to read {size} initialized bytes at 0x{offset:x}, only {available_initialized_data} available."
-                )
-
-            size = available_initialized_data
-
-        return bytes(section.view[offset : offset + size])
-=======
         # Pad with zero bytes if reading uninitialized data.
         # Assumes the section memoryview is cropped to the initialized bytes
         view = section.view[offset : offset + size]
-        return bytes(view) + b"\x00" * (size - len(view))
->>>>>>> 573b819c
+        return bytes(view) + b"\x00" * (size - len(view))